use crate::connection_manager::ConnectionManager;
use crate::messages::{
    AuthorizePayment, OrderCancelled, OrderReady, PaymentAuthorized, PaymentDenied,
    PaymentExecuted, RegisterPaymentSystem, SendNotification,
};
use crate::messages::{RegisterCustomer, RegisterRestaurant, RegisterRider, SendRestaurantList};
use actix::{
    Actor, ActorContext, Addr, AsyncContext, Context, Handler, Message, ResponseActFuture,
    StreamHandler, WrapFuture,
};
use actix_async_handler::async_handler;
use common::protocol::{
<<<<<<< HEAD
    AuthorizePaymentRequest, DeliveryDone, DeliveryOffer, DeliveryOfferAccepted, ExecutePayment,
    FinishDelivery, Location, LocationUpdate, Order, OrderInProgress, OrderToRestaurant,
    PushNotification, Restaurants, RiderArrivedAtCustomer, SocketMessage, Stop,
=======
    AuthorizePaymentRequest, DeliveryDone, DeliveryOffer, DeliveryOfferAccepted,
    DeliveryOfferConfirmed, ExecutePayment, FinishDelivery, Location, LocationUpdate, Order,
    OrderInProgress, OrderToRestaurant, PushNotification, Restaurants, RiderArrivedAtCustomer,
    SocketMessage,
>>>>>>> d2095169
};
use common::tcp::tcp_message::TcpMessage;
use common::tcp::tcp_sender::TcpSender;
use common::utils::logger::Logger;
use std::io;

pub struct ClientConnection {
    pub tcp_sender: Addr<TcpSender>,
    pub logger: Logger,
    pub id: u32, // the id is the port
    pub connection_manager: Addr<ConnectionManager>,
    pub peer_location: Option<Location>,
}

impl Actor for ClientConnection {
    type Context = Context<Self>;
}

#[derive(Message, Debug)]
#[rtype(result = "()")]
pub struct SendRestaurants {
    customer_location: Location,
}

// No uso #[async_handler] porque, al hacer dos llamadas a send . await hay múltiples combinaciones
// de futures de Actix dentro de un async fn, y eso no puede resolverse bien en tiempo de
// compilación porque no implementan el trait ActorFuture. El #[async_handler] es como un decorator
// pero tiene limitaciones en cuanto a la complejidad de los futures que se pueden usar dentro de él.
// Por eso, uso el Box::pin(fut.into_actor(self)) para poder usar múltiples futures dentro de un async fn.
impl Handler<SendRestaurants> for ClientConnection {
    type Result = ResponseActFuture<Self, ()>;

    fn handle(&mut self, msg: SendRestaurants, ctx: &mut Self::Context) -> Self::Result {
        let addr = ctx.address();
        let logger = self.logger.clone();
        let connection_manager = self.connection_manager.clone();
        let id = self.id;

        let fut = async move {
            let res = connection_manager
                .send(RegisterCustomer {
                    id,
                    location: msg.customer_location,
                    address: addr,
                })
                .await;

            if let Err(e) = res {
                logger.error(&format!("Failed to register customer: {}", e));
                return;
            }

            logger.debug("Sending Restaurants");

            let res2 = connection_manager
                .send(SendRestaurantList { customer_id: id })
                .await;

            if let Err(e) = res2 {
                logger.error(&format!("Failed to register restaurant: {}", e));
            }
        };

        Box::pin(fut.into_actor(self))
    }
}

#[derive(Message, Debug)]
#[rtype(result = "()")]
pub struct RegisterNewRestaurant {
    restaurant_location: Location,
    name: String,
}

#[async_handler]
impl Handler<RegisterNewRestaurant> for ClientConnection {
    type Result = ();

    async fn handle(
        &mut self,
        msg: RegisterNewRestaurant,
        _ctx: &mut Self::Context,
    ) -> Self::Result {
        let res = self.connection_manager.send(RegisterRestaurant {
            name: msg.name,
            id: self.id,
            location: msg.restaurant_location,
            address: _ctx.address(),
        });

        let res_awaited = res.await;
        if let Err(e) = res_awaited {
            self.logger
                .error(&format!("Failed to register restaurant: {}", e));
            return;
        }
        self.logger.debug("New restaurant registered");
    }
}

#[async_handler]
impl Handler<Restaurants> for ClientConnection {
    type Result = ();

    async fn handle(&mut self, msg: Restaurants, _ctx: &mut Self::Context) -> Self::Result {
        let msg_to_send = SocketMessage::Restaurants(msg.data);
        self.logger.debug(&format!(
            "Sending restaurant list to client {}: {:?}",
            self.id, msg_to_send
        ));
        if let Err(e) = self.send_message(&msg_to_send) {
            self.logger.error(&e.to_string());
            return;
        }
    }
}

#[async_handler]
impl Handler<Order> for ClientConnection {
    type Result = ();

    async fn handle(&mut self, msg: Order, _ctx: &mut Self::Context) -> Self::Result {
        self.logger.debug(&format!(
            "Processing order of {} from {}",
            msg.order.amount, msg.order.restaurant
        ));
        self.connection_manager.do_send(AuthorizePayment {
            customer_id: self.id,
            price: msg.order.amount,
            restaurant_name: msg.order.restaurant.clone(),
        });
    }
}

#[async_handler]
impl Handler<AuthorizePaymentRequest> for ClientConnection {
    type Result = ();

    async fn handle(
        &mut self,
        msg: AuthorizePaymentRequest,
        _ctx: &mut Self::Context,
    ) -> Self::Result {
        self.logger.debug(&format!(
            "Sending AuthorizePayment to payment system for customer {} with price {}",
            msg.customer_id, msg.price
        ));

        let msg = SocketMessage::AuthorizePayment(msg.customer_id, msg.price, msg.restaurant_name);
        if let Err(e) = self.send_message(&msg) {
            self.logger.error(&e.to_string());
            return;
        }
    }
}

#[async_handler]
impl Handler<ExecutePayment> for ClientConnection {
    type Result = ();

    async fn handle(&mut self, msg: ExecutePayment, _ctx: &mut Self::Context) -> Self::Result {
        self.logger.debug(&format!(
            "Executing payment with payment system for customer {} with price {}",
            msg.customer_id, msg.price
        ));

        let msg = SocketMessage::ExecutePayment(msg.customer_id, msg.price);
        if let Err(e) = self.send_message(&msg) {
            self.logger.error(&e.to_string());
            return;
        }
    }
}

#[async_handler]
impl Handler<OrderToRestaurant> for ClientConnection {
    type Result = ();

    async fn handle(&mut self, msg: OrderToRestaurant, _ctx: &mut Self::Context) -> Self::Result {
        self.logger.debug(&format!(
            "Sending order from client {}: {:?}",
            msg.customer_id, msg.price
        ));

        let msg = SocketMessage::PrepareOrder(msg.customer_id, msg.price);
        if let Err(e) = self.send_message(&msg) {
            self.logger.error(&e.to_string());
            return;
        }
    }
}

#[async_handler]
impl Handler<OrderInProgress> for ClientConnection {
    type Result = ();

    async fn handle(&mut self, msg: OrderInProgress, _ctx: &mut Self::Context) -> Self::Result {
        self.logger.debug(&format!(
            "Order in progress for customer {}",
            msg.customer_id
        ));

        let message = SendNotification {
            message: "Your order is being prepared by the restaurant".to_string(),
            recipient_id: msg.customer_id,
        };
        self.connection_manager.do_send(message);
    }
}

#[async_handler]
impl Handler<PushNotification> for ClientConnection {
    type Result = ();

    async fn handle(&mut self, msg: PushNotification, _ctx: &mut Self::Context) -> Self::Result {
        let msg = SocketMessage::PushNotification(msg.notification_msg);
        if let Err(e) = self.send_message(&msg) {
            self.logger.error(&e.to_string());
            return;
        }
    }
}

#[async_handler]
impl Handler<LocationUpdate> for ClientConnection {
    type Result = ();

    async fn handle(&mut self, msg: LocationUpdate, _ctx: &mut Self::Context) -> Self::Result {
        self.logger.debug(&format!(
            "Rider is now at ({}, {})",
            msg.new_location.x, msg.new_location.y
        ));

        if self.peer_location.is_none() {
            let msg = RegisterRider {
                id: self.id,
                address: _ctx.address(),
                location: msg.new_location,
            };
            self.connection_manager.do_send(msg);
        }

        self.peer_location = Some(msg.new_location);
    }
}

#[async_handler]
impl Handler<DeliveryOffer> for ClientConnection {
    type Result = ();

    async fn handle(&mut self, msg: DeliveryOffer, _ctx: &mut Self::Context) -> Self::Result {
        let msg = SocketMessage::DeliveryOffer(msg.customer_id, msg.customer_location);
        if let Err(e) = self.send_message(&msg) {
            self.logger.error(&e.to_string());
            return;
        }
    }
}

#[async_handler]
impl Handler<DeliveryOfferAccepted> for ClientConnection {
    type Result = ();

    async fn handle(
        &mut self,
        msg: DeliveryOfferAccepted,
        _ctx: &mut Self::Context,
    ) -> Self::Result {
        self.connection_manager.do_send(msg);
    }
}

#[async_handler]
impl Handler<DeliveryOfferConfirmed> for ClientConnection {
    type Result = ();

    async fn handle(
        &mut self,
        msg: DeliveryOfferConfirmed,
        _ctx: &mut Self::Context,
    ) -> Self::Result {
        let msg = SocketMessage::DeliveryOfferConfirmed(msg.customer_id, msg.customer_location);
        if let Err(e) = self.send_message(&msg) {
            self.logger.error(&e.to_string());
            return;
        }
    }
}

#[async_handler]
impl Handler<RiderArrivedAtCustomer> for ClientConnection {
    type Result = ();

    async fn handle(
        &mut self,
        msg: RiderArrivedAtCustomer,
        _ctx: &mut Self::Context,
    ) -> Self::Result {
        self.connection_manager.do_send(msg);
    }
}

#[async_handler]
impl Handler<FinishDelivery> for ClientConnection {
    type Result = ();

    async fn handle(&mut self, _msg: FinishDelivery, _ctx: &mut Self::Context) -> Self::Result {
        if let Err(e) = self.send_message(&SocketMessage::FinishDelivery(_msg.reason)) {
            self.logger.error(&e.to_string());
            return;
        }
    }
}

#[async_handler]
impl Handler<Stop> for ClientConnection {
    type Result = ();

    async fn handle(&mut self, _msg: Stop, _ctx: &mut Self::Context) -> Self::Result {
        self.logger.debug("Stopping connection");
        _ctx.stop();
    }
}

impl ClientConnection {
    #[allow(unreachable_patterns)]
    fn dispatch_message(
        &mut self,
        line_read: String,
        ctx: &mut <ClientConnection as Actor>::Context,
    ) {
        let parsed_line = serde_json::from_str(&line_read);
        match parsed_line {
            Ok(message) => match message {
                SocketMessage::GetRestaurants(customer_location) => {
                    self.logger.debug("Got request for GetRestaurants");
                    ctx.address().do_send(SendRestaurants { customer_location });
                }
                SocketMessage::Order(order) => {
                    self.logger.debug("Got order request");
                    ctx.address().do_send(Order { order });
                }
                SocketMessage::LocationUpdate(new_location) => {
                    self.logger.debug("Got a location update");
                    ctx.address().do_send(LocationUpdate { new_location });
                }
                SocketMessage::DeliveryOfferAccepted(customer_id) => {
                    self.logger.debug("Rider accepted delivery offer");
                    ctx.address().do_send(DeliveryOfferAccepted {
                        customer_id,
                        rider_id: self.id,
                    });
                }
                SocketMessage::DeliveryDone(customer_id) => {
                    self.logger
                        .debug(&format!("Rider {} finished the delivery", self.id));
                    self.connection_manager.do_send(DeliveryDone {
                        rider_id: self.id,
                        customer_id,
                    });
                }
                SocketMessage::InformLocation(location, name) => {
                    self.logger.debug("A new restaurant wants to register");
                    ctx.address().do_send(RegisterNewRestaurant {
                        restaurant_location: location,
                        name: name.to_string(),
                    });
                }
                SocketMessage::OrderInProgress(client_id) => {
                    ctx.address().do_send(OrderInProgress {
                        customer_id: client_id,
                    });
                }
                SocketMessage::OrderReady(client_id, restaurant_location) => {
                    self.logger
                        .debug(&format!("Order ready for client {}", client_id));
                    self.connection_manager.do_send(OrderReady {
                        customer_id: client_id,
                        restaurant_location,
                    })
                }
                SocketMessage::OrderCalcelled(client_id) => {
                    self.logger
                        .debug(&format!("Order cancelled for client {}", client_id));
                    self.connection_manager.do_send(OrderCancelled {
                        customer_id: client_id,
                    });
                }
                SocketMessage::RegisterPaymentSystem => {
                    self.connection_manager.do_send(RegisterPaymentSystem {
                        address: ctx.address(),
                    });
                }
                SocketMessage::PaymentAuthorized(customer_id, amount, restaurant_name) => {
                    self.connection_manager.do_send(PaymentAuthorized {
                        customer_id,
                        amount,
                        restaurant_name,
                    })
                }
                SocketMessage::PaymentDenied(customer_id, amount, restaurant_name) => {
                    self.connection_manager.do_send(PaymentDenied {
                        customer_id,
                        amount,
                        restaurant_name,
                    })
                }
                SocketMessage::PaymentExecuted(customer_id, amount) => {
                    self.connection_manager.do_send(PaymentExecuted {
                        customer_id,
                        amount,
                    });
                }
                _ => {
                    self.logger
                        .warn(&format!("Unrecognized message: {:?}", message));
                }
            },
            Err(e) => {
                self.logger
                    .error(&format!("Failed to deserialize message: {}", e));
            }
        }
    }

    /// Envía un mensaje serializado a través del TcpSender asociado.
    ///
    /// # Argumentos
    /// * `socket_message` - Referencia al mensaje de tipo `SocketMessage` que se enviará.
    ///
    /// # Retorna
    /// * `Ok(())` si el mensaje fue serializado y enviado correctamente.
    /// * `Err(String)` si ocurre un error al serializar el mensaje o al enviarlo por el stream.
    ///
    fn send_message(&self, socket_message: &SocketMessage) -> Result<(), String> {
        // message serialization
        let msg_to_send = match serde_json::to_string(socket_message) {
            Ok(ok_result) => ok_result,
            Err(e) => {
                return Err(format!("Failed to serialize message: {}", e));
            }
        };

        // sending message
        if let Err(e) = self.tcp_sender.try_send(TcpMessage {
            data: msg_to_send + "\n",
        }) {
            return Err(format!("Failed to write to stream: {}", e));
        }

        Ok(())
    }
}

impl StreamHandler<Result<String, io::Error>> for ClientConnection {
    fn handle(&mut self, msg_read: Result<String, io::Error>, ctx: &mut Self::Context) {
        match msg_read {
            Ok(line_read) => match line_read.strip_suffix("\n") {
                Some(line_stripped) => {
                    self.dispatch_message(line_stripped.to_string(), ctx);
                }
                None => {
                    if line_read.is_empty() {
                        self.logger.warn("Empty line received");
                    } else {
                        self.dispatch_message(line_read, ctx);
                    }
                }
            },
            Err(e) => {
                self.logger
                    .error(&format!("Failed to read from stream: {}", e));
            }
        }
    }
}<|MERGE_RESOLUTION|>--- conflicted
+++ resolved
@@ -10,16 +10,10 @@
 };
 use actix_async_handler::async_handler;
 use common::protocol::{
-<<<<<<< HEAD
-    AuthorizePaymentRequest, DeliveryDone, DeliveryOffer, DeliveryOfferAccepted, ExecutePayment,
-    FinishDelivery, Location, LocationUpdate, Order, OrderInProgress, OrderToRestaurant,
-    PushNotification, Restaurants, RiderArrivedAtCustomer, SocketMessage, Stop,
-=======
     AuthorizePaymentRequest, DeliveryDone, DeliveryOffer, DeliveryOfferAccepted,
     DeliveryOfferConfirmed, ExecutePayment, FinishDelivery, Location, LocationUpdate, Order,
     OrderInProgress, OrderToRestaurant, PushNotification, Restaurants, RiderArrivedAtCustomer,
-    SocketMessage,
->>>>>>> d2095169
+    SocketMessage, Stop,
 };
 use common::tcp::tcp_message::TcpMessage;
 use common::tcp::tcp_sender::TcpSender;
