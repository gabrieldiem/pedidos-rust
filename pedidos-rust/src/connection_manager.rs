use crate::client_connection::ClientConnection;
use crate::messages::{
    AuthorizePayment, ElectionCoordinatorReceived, FindRider, GetLeaderInfo, GetPeers,
    GotLeaderFromPeer, InitLeader, IsPeerConnected, OrderCancelled, OrderReady, OrderRequest,
    PaymentAuthorized, PaymentDenied, PaymentExecuted, PeerDisconnected, PopPendingDeliveryRequest,
    PushPendingDeliveryRequest, RegisterCustomer, RegisterPaymentSystem, RegisterPeerServer,
    RegisterRestaurant, RegisterRider, RemoveOrderInProgressData, SendNotification,
    SendRestaurantList, UpdateCustomerData, UpdateOrderInProgressData, UpdateRestaurantData,
    UpdateRiderData,
};
use crate::nearby_entitys::NearbyEntities;
use crate::server_peer::ServerPeer;
use actix::{Actor, Addr, AsyncContext, Context, Handler, ResponseActFuture, WrapFuture};
use actix_async_handler::async_handler;
use common::configuration::Configuration;
use common::constants::{N_RIDERS_TO_NOTIFY, NO_RESTAURANTS};
use common::protocol::{
    AuthorizePaymentRequest, DeliveryDone, DeliveryOffer, DeliveryOfferAccepted,
    DeliveryOfferConfirmed, ElectionCall, ElectionCoordinator, ExecutePayment, FinishDelivery,
    LeaderQuery, Location, LocationUpdateForRider, OrderToRestaurant, PushNotification,
    Restaurants, RiderArrivedAtCustomer, SendPopPendingDeliveryRequest,
    SendPushPendingDeliveryRequest, SendRemoveOrderInProgressData, SendUpdateCustomerData,
    SendUpdateOrderInProgressData, SendUpdateRestaurantData, SendUpdateRiderData,
};
use common::utils::logger::Logger;
use std::collections::{HashMap, VecDeque};

type CustomerId = u32;
type RiderId = u32;
type RestaurantName = String;

/// `LeaderData` holds the information about the Leader of the PedidosRust instances.
///
/// Contains the ID of the leading replica and its port.
#[derive(Debug, Clone)]
pub struct LeaderData {
    pub id: u32,
    pub port: u32,
}

/// `RiderData` holds the information about a rider.
///
/// This struct is used to represent details for a rider, including their location.
/// The `location` field is optional, which allows you to represent cases where the
/// rider's location might be temporarily unavailable or unknown.
#[derive(Debug, Clone)]
pub struct RiderData {
    /// The current location of the rider.
    ///
    /// This field uses an `Option` to indicate that a location may or may not be present.
    /// When set to `Some(location)`, it represents the rider's coordinate via a `Location` struct.
    /// When set to `None`, it indicates that the location is unknown. This usually happens when the
    /// rider has been created but has not connected entirely with the manager.
    pub location: Option<Location>,
}

/// `OrderData` holds the information about current, unfinished orders.
///
/// Contains the ID of the Rider and of the Customer, the order price if it has been
/// set, and the location of the Customer
#[derive(Debug, Clone, Copy)]
pub struct OrderData {
    pub rider_id: Option<RiderId>,
    pub order_price: Option<f64>,
    pub customer_location: Location,
    pub customer_id: CustomerId,
}

/// `CustomerData` holds the information about customers waiting for an order to be
/// delivered.
///
/// Contains the location of the customer and the order price, if it has been set
#[derive(Debug, Clone)]
pub struct CustomerData {
    pub location: Location,
    pub order_price: Option<f64>,
}

/// `CustomerData` holds the information about customers waiting for an order to be
/// delivered.
///
/// Contains the location of the customer and the order price, if it has been set
impl CustomerData {
    pub fn new(location: Location, order_price: Option<f64>) -> CustomerData {
        CustomerData {
            location,
            order_price,
        }
    }
}

/// `RestaurantData` holds the information about restaurants
///
/// Contains the location of the restaurant.
#[derive(Debug, Clone)]
pub struct RestaurantData {
    pub location: Location,
}

impl RestaurantData {
    pub fn new(location: Location) -> RestaurantData {
        RestaurantData { location }
    }
}

pub type PeerId = u32;

/// Manages all the client connections and inter-server communications, and holds
/// the current data of the system
///
/// The `ConnectionManager` is responsible for:
/// * Maintaining connections with customers, riders, restaurants, and payment systems.
/// * Handling orders in process and pending delivery requests.
/// * Managing peer servers for a distributed system, including leader election.
///
/// # Fields
///
/// * `logger` - A logger instance used for logging debug, info, and warning messages.
/// * `id` - The unique identifier for the connection manager.
/// * `port` - The port on which the connection manager listens.
/// * `configuration` - Application configuration parameters relevant to the connection manager.
///
/// ## Entities
///
/// * `customer_connections` - A mapping of customer IDs to their associated client connection actor addresses.
/// * `customers` - A mapping of customer IDs to `CustomerData`.
/// * `rider_connections` - A mapping of rider IDs to their associated client connection actor addresses.
/// * `riders` - A mapping of rider IDs to `RiderData`.
/// * `restaurant_connections` - A mapping of restaurant names to their associated client connection actor addresses.
/// * `restaurants` - A mapping of restaurant names to `RestaurantData`.
/// * `payment_system` - An optional address for the payment system client connection.
///
/// ## Orders and Requests
///
/// * `orders_in_process` - A mapping of customer IDs to `OrderData` for orders currently in process.
/// * `pending_delivery_requests` - A queue of pending delivery requests to be processed.
///
/// ## Server Peers
///
/// * `next_server_peer` - Information about the next peer server in the network (if any). Used for data transfers
///   between replicas of the PedidosRust application.
/// * `server_peers` - A mapping of peer IDs to their associated server peer actor addresses.
/// * `leader` - Information about the current leader server (if any).
/// * `election_in_progress` - A flag indicating whether a leader election is currently underway.
pub struct ConnectionManager {
    pub logger: Logger,
    pub id: u32,
    pub port: u32,
    pub configuration: Configuration,

    // Entities
    pub customer_connections: HashMap<CustomerId, Addr<ClientConnection>>,
    pub customers: HashMap<CustomerId, CustomerData>,
    pub rider_connections: HashMap<RiderId, Addr<ClientConnection>>,
    pub riders: HashMap<RiderId, RiderData>,
    pub restaurant_connections: HashMap<RestaurantName, Addr<ClientConnection>>,
    pub restaurants: HashMap<RestaurantName, RestaurantData>,
    pub payment_system: Option<Addr<ClientConnection>>,

    pub orders_in_process: HashMap<CustomerId, OrderData>,
    pub pending_delivery_requests: VecDeque<FindRider>,

    // Peers
    pub next_server_peer: Option<(PeerId, Addr<ServerPeer>)>,
    pub server_peers: HashMap<PeerId, Addr<ServerPeer>>,
    pub leader: Option<LeaderData>,
    pub election_in_progress: bool,
}

impl ConnectionManager {
    pub fn new(id: u32, port: u32, configuration: Configuration) -> ConnectionManager {
        ConnectionManager {
            id,
            port,
            configuration,
            logger: Logger::new(Some("[CONNECTION-MANAGER]")),
            rider_connections: HashMap::new(),
            riders: HashMap::new(),
            customer_connections: HashMap::new(),
            customers: HashMap::new(),
            orders_in_process: HashMap::new(),
            pending_delivery_requests: VecDeque::new(),
            restaurant_connections: HashMap::new(),
            restaurants: HashMap::new(),
            payment_system: None,
            server_peers: HashMap::new(),
            leader: None,
            next_server_peer: None,
            election_in_progress: false,
        }
    }

    /// Processes pending delivery requests.
    ///
    /// This method iterates through the `pending_delivery_requests` queue and:
    ///
    /// 1. If a `next_server_peer` exists, forwards a notification using `SendPopPendingDeliveryRequest`.
    /// 2. Finds a registered rider connection to assign the delivery request.
    /// 3. If a corresponding customer exists, sends a `DeliveryOffer` message to the rider.
    /// 4. If no rider is available, requeues the delivery request and notifies the peer via
    ///    `SendPushPendingDeliveryRequest`.
    ///
    /// The method stops processing as soon as it cannot assign a pending request, ensuring that
    /// no delivery request is lost.
    fn process_pending_requests(&mut self) {
        while let Some(pending_request) = self.pending_delivery_requests.pop_front() {
            if let Some((_, peer)) = &self.next_server_peer {
                peer.do_send(SendPopPendingDeliveryRequest {});
            }
            if let Some(rider_adress) = self.rider_connections.values().find(|_rider| true) {
                self.logger
                    .debug("Assigned pending delivery request to newly registered rider");
                match self.customers.get(&pending_request.customer_id) {
                    Some(customer) => {
                        rider_adress.do_send(DeliveryOffer {
                            customer_id: pending_request.customer_id,
                            customer_location: customer.location,
                        });
                    }
                    None => {
                        self.logger
                            .warn("Failed to find customer data when finding rider");
                    }
                }
            } else {
                self.pending_delivery_requests
                    .push_front(pending_request.clone());
                if let Some((_, peer)) = &self.next_server_peer {
                    peer.do_send(SendPushPendingDeliveryRequest {
                        customer_id: pending_request.customer_id,
                        restaurant_location: pending_request.restaurant_location,
                        to_front: true,
                    });
                }
                break;
            }
        }
    }

    /// Sends a message to the next server peer, if one is available.
    ///
    /// This method logs the action and forwards the provided message to the next peer.
    ///
    /// # Type Parameters
    ///
    /// * `M` - The type of the message to send. This must be:
    ///   - `'static` so that it lives long enough for the actor system.
    ///   - `Send` since it may be sent between threads.
    ///   - Have a result that is also `Send`.
    ///   - Handled by the `ServerPeer` actor.
    ///
    /// # Arguments
    ///
    /// * `msg` - The message to send to the next server peer.
    fn send_message_to_next_peer<M>(&self, msg: M)
    where
        M: actix::Message + Send + 'static,
        <M as actix::Message>::Result: Send,
        ServerPeer: actix::Handler<M>,
    {
        if let Some(LeaderData { id: leader_id, .. }) = self.leader {
            if let Some((next_peer_id, peer)) = &self.next_server_peer {
                if leader_id != *next_peer_id {
                    self.logger
                        .info(&format!("Update being sent to {next_peer_id}",));
                    peer.do_send(msg);
                } else {
                    self.logger
                        .info("No next server peer available to send the message");
                }
            }
        };
    }
}

impl Actor for ConnectionManager {
    type Context = Context<Self>;
}

#[async_handler]
impl Handler<LeaderQuery> for ConnectionManager {
    type Result = ();

<<<<<<< HEAD
    /// Handles a `LivenessEcho` message by verifying its origin.
    ///
    /// # Arguments
    ///
    /// * `msg` - The incoming `LivenessEcho` message.
    /// * `_ctx` - The actor context (unused).
    fn handle(&mut self, msg: LivenessEcho, _ctx: &mut Self::Context) -> Self::Result {
        let origin_port = msg.origin_port;
        let origin = self
            .configuration
            .pedidos_rust
            .infos
            .iter()
            .find(|info| info.port == origin_port);

        match origin {
            Some(origin) => match self.server_peers.get(&origin.id) {
                Some(peer_addr) => peer_addr.do_send(LivenessEcho { origin_port }),
=======
    async fn handle(&mut self, _msg: LeaderQuery, _ctx: &mut Self::Context) -> Self::Result {
        for peer_id in self.server_peers.keys() {
            match self.server_peers.get(peer_id) {
                Some(peer_addr) => {
                    peer_addr.do_send(LeaderQuery {});
                }
>>>>>>> d1a93a67
                None => {
                    self.logger.warn("No peer found");
                }
            };
        }
    }
}

#[async_handler]
impl Handler<InitLeader> for ConnectionManager {
    type Result = ();

    async fn handle(&mut self, _msg: InitLeader, _ctx: &mut Self::Context) -> Self::Result {
        if self.server_peers.is_empty() {
            self.logger.info(&format!(
                "No peers present. Taking the leader role with ID {}",
                self.id
            ));

            self.leader = Some(LeaderData {
                id: self.id,
                port: self.port,
            });
        }
    }
}

#[async_handler]
impl Handler<PeerDisconnected> for ConnectionManager {
    type Result = ();

<<<<<<< HEAD
    /// Processes a `StartHeartbeat` message.
    ///
    /// If there are no peer connections, this method logs the absence and
    /// takes on the leader role by sending an `ElectionCoordinatorReceived`
    /// message to itself. Otherwise, it forwards the heartbeat message—cloning
    /// the provided UDP socket—to each peer.
    ///
    /// # Arguments
    ///
    /// * `msg` - The heartbeat message containing the UDP socket.
    /// * `_ctx` - The actor context (unused in this handler).
    fn handle(&mut self, msg: StartHeartbeat, _ctx: &mut Self::Context) -> Self::Result {
        if self.server_peers.is_empty() {
            self.logger.info("No peer connection. Taking leader role");
            _ctx.address().do_send(ElectionCoordinatorReceived {
                leader_port: self.port,
            });
            return;
        }

        for peer_id in self.server_peers.keys() {
            match self.server_peers.get(peer_id) {
                Some(peer_addr) => {
                    peer_addr.do_send(StartHeartbeat {
                        udp_socket: msg.udp_socket.clone(),
                    });
                }
                None => {
                    self.logger.warn("No peer found");
                }
            };
        }
=======
    async fn handle(&mut self, msg: PeerDisconnected, _ctx: &mut Self::Context) -> Self::Result {
        let peer_id = msg.peer_id;
        self.logger
            .warn(&format!("Peer with id {peer_id} disconnected"));
>>>>>>> d1a93a67
    }
}

#[async_handler]
impl Handler<GetPeers> for ConnectionManager {
    type Result = Result<HashMap<PeerId, Addr<ServerPeer>>, ()>;

    async fn handle(&mut self, _msg: GetPeers, _ctx: &mut Self::Context) -> Self::Result {
        Ok(self.server_peers.clone())
    }
}

#[async_handler]
impl Handler<GotLeaderFromPeer> for ConnectionManager {
    type Result = ();

    async fn handle(&mut self, msg: GotLeaderFromPeer, _ctx: &mut Self::Context) -> Self::Result {
        self.election_in_progress = false;
        let leader_port = msg.leader_port;

        let info = self
            .configuration
            .pedidos_rust
            .infos
            .iter()
            .find(|pair| pair.port == leader_port);

        match info {
            Some(info) => {
                self.leader = Some(LeaderData {
                    id: info.id,
                    port: leader_port,
                });
                self.logger.debug(&format!(
                    "Found leader from peer. Leader is {} with ID {}",
                    leader_port, info.id
                ));
            }
            None => self
                .logger
                .debug(&format!("No info for port {leader_port}")),
        }
    }
}

#[async_handler]
impl Handler<ElectionCoordinatorReceived> for ConnectionManager {
    type Result = ();

    /// Handles an `ElectionCoordinatorReceived` message.
    ///
    /// This async handler resets the election flag, looks up the leader by port in the
    /// configuration and updates the leader information if found
    ///
    /// # Arguments
    ///
    /// * `msg` - The message carrying the leader's port.
    /// * `_ctx` - The actor context (unused in this handler).
    async fn handle(
        &mut self,
        msg: ElectionCoordinatorReceived,
        _ctx: &mut Self::Context,
    ) -> Self::Result {
        self.election_in_progress = false;
        let leader_port = msg.leader_port;

        let info = self
            .configuration
            .pedidos_rust
            .infos
            .iter()
            .find(|pair| pair.port == leader_port);

        match info {
            Some(info) => {
                self.leader = Some(LeaderData {
                    id: info.id,
                    port: leader_port,
                });
                self.logger.debug(&format!(
                    "Election coordinator received. New leader is {} with ID {}",
                    leader_port, info.id
                ));
            }
            None => self
                .logger
                .debug(&format!("No info for port {leader_port}")),
        }
    }
}

#[async_handler]
impl Handler<ElectionCall> for ConnectionManager {
    type Result = ();

    /// Initiates a leader election by handling an `ElectionCall` message.
    ///
    /// If no election is in progress, this handler sends an `ElectionCall` to all peers
    /// with an ID greater than the current node's. If at least one such peer exists,
    /// it flags that an election is underway. If no higher-ID peer exists, the current
    /// node assumes leadership and sends an `ElectionCoordinator` message to all peers.
    ///
    /// # Arguments
    ///
    /// * `_msg` - The incoming `ElectionCall` message (content unused).
    /// * `_ctx` - The actor context (unused).
    async fn handle(&mut self, _msg: ElectionCall, _ctx: &mut Self::Context) -> Self::Result {
        if self.election_in_progress {
            return;
        }

        // Send to all peers with higher ID an ElectionCall message
        for peer_id in self.server_peers.keys() {
            if *peer_id > self.id {
                match self.server_peers.get(peer_id) {
                    Some(peer_addr) => {
                        peer_addr.do_send(ElectionCall {});
                        self.election_in_progress = true;
                    }
                    None => {
                        self.logger.warn("No peer found");
                    }
                };
            }
        }

        // If no message was sent, then I am the highest currently
        // So I am the leader
        if !self.election_in_progress {
            self.leader = Some(LeaderData {
                id: self.id,
                port: self.port,
            });

            for peer_id in self.server_peers.keys() {
                match self.server_peers.get(peer_id) {
                    Some(peer_addr) => {
                        peer_addr.do_send(ElectionCoordinator {});
                    }
                    None => {
                        self.logger.warn("No peer found");
                    }
                };
            }
        }
    }
}

#[async_handler]
impl Handler<GetLeaderInfo> for ConnectionManager {
    type Result = Result<Option<LeaderData>, ()>;

    async fn handle(&mut self, _msg: GetLeaderInfo, _ctx: &mut Self::Context) -> Self::Result {
        Ok(self.leader.clone())
    }
}

#[async_handler]
impl Handler<RegisterPeerServer> for ConnectionManager {
    type Result = ();

    /// Registers a new peer server and updates the next server peer.
    ///
    /// This handler:
    /// - Inserts the provided peer address into `server_peers` if it is not already present.
    /// - Updates `next_server_peer` and logs the updated peer.
    ///
    /// # Arguments
    ///
    /// * `msg` - A `RegisterPeerServer` message containing the peer's ID and address.
    /// * `_ctx` - The actor context (unused in this handler).
    async fn handle(&mut self, msg: RegisterPeerServer, _ctx: &mut Self::Context) -> Self::Result {
        let peer_address = msg.address;
        self.logger
            .debug(&format!("Registering server peer with ID {}", msg.id));
        self.server_peers
            .entry(msg.id)
            .or_insert(peer_address.clone());

        let (lesser_peers, greater_peers): (Vec<&u32>, Vec<&u32>) =
            self.server_peers.keys().partition(|&n| *n <= self.id);

        let next_peer_id = self
            .server_peers
            .keys()
            .filter(|&&id| id > self.id)
            .min()
            .copied()
            .or_else(|| self.server_peers.keys().min().copied());

        // Update the next server peer if found.
        self.next_server_peer = next_peer_id.and_then(|peer_id| {
            self.server_peers
                .get(&peer_id)
                .cloned()
                .map(|addr| (peer_id, addr))
        });
        self.logger.info(&format!(
            "Updated next peer server to peer no {:?}",
            next_peer_id
        ));
        self.process_pending_requests();
    }
}

#[async_handler]
impl Handler<IsPeerConnected> for ConnectionManager {
    type Result = Result<bool, ()>;

    /// Checks whether a peer is connected.
    ///
    /// This handler inspects the server peers to determine if the peer with the given ID
    /// is connected.
    ///
    /// # Arguments
    ///
    /// * `msg` - The `IsPeerConnected` message containing the peer ID to check.
    /// * `_ctx` - The actor context (unused).
    ///
    /// # Returns
    ///
    /// * `Ok(true)` if the peer is connected.
    /// * `Ok(false)` if the peer is not connected.
    async fn handle(&mut self, msg: IsPeerConnected, _ctx: &mut Self::Context) -> Self::Result {
        self.logger
            .debug(&format!("Checking if peer with ID {} is connected", msg.id));

        return match self.server_peers.get(&msg.id) {
            Some(_server_peer) => {
                self.logger
                    .debug(&format!("Peer with ID {} is connected", msg.id));
                Ok(true)
            }
            None => {
                self.logger
                    .debug(&format!("Peer with ID {} is not connected", msg.id));
                self.process_pending_requests();
                Ok(false)
            }
        };
    }
}

#[async_handler]
impl Handler<RegisterRider> for ConnectionManager {
    type Result = ();

    /// Registers a new rider.
    ///
    /// # Arguments
    ///
    /// * `msg` - A `RegisterRider` message containing the rider's ID, address, and location.
    /// * `_ctx` - The actor context (unused).
    async fn handle(&mut self, msg: RegisterRider, _ctx: &mut Self::Context) -> Self::Result {
        self.logger
            .debug(&format!("Registering Rider with ID {}", msg.id));
        self.rider_connections.entry(msg.id).or_insert(msg.address);
        self.riders.entry(msg.id).or_insert(RiderData {
            location: Some(msg.location),
        });
        self.send_message_to_next_peer(SendUpdateRiderData {
            rider_id: msg.id,
            location: Some(msg.location),
        });
        self.process_pending_requests();
    }
}

#[async_handler]
impl Handler<RegisterCustomer> for ConnectionManager {
    type Result = ();

    /// Registers a new customer.
    ///
    /// # Arguments
    ///
    /// * `msg` - A `RegisterCustomer` message carrying the customer's ID, address, and location.
    /// * `_ctx` - The actor context (unused).
    async fn handle(&mut self, msg: RegisterCustomer, _ctx: &mut Self::Context) -> Self::Result {
        self.logger
            .debug(&format!("Registering Customer with ID {}", msg.id));
        self.customers
            .entry(msg.id)
            .or_insert(CustomerData::new(msg.location, None));
        self.customer_connections
            .entry(msg.id)
            .or_insert(msg.address);
        self.send_message_to_next_peer(SendUpdateCustomerData {
            customer_id: msg.id,
            location: msg.location,
            order_price: None,
        });
        self.process_pending_requests();
    }
}

#[async_handler]
impl Handler<RegisterRestaurant> for ConnectionManager {
    type Result = ();

    /// Registers a new restaurant.
    ///
    /// # Arguments
    ///
    /// * `msg` - A `RegisterRestaurant` message containing the restaurant's ID, name, address, and location.
    /// * `_ctx` - The actor context (unused).
    async fn handle(&mut self, msg: RegisterRestaurant, _ctx: &mut Self::Context) -> Self::Result {
        self.logger.debug(&format!(
            "Registering Restaurant with ID {} and name {}",
            msg.id, msg.name
        ));
        self.restaurants
            .entry(msg.name.clone())
            .or_insert(RestaurantData::new(msg.location));
        self.restaurant_connections
            .entry(msg.name.clone())
            .or_insert(msg.address);

        self.send_message_to_next_peer(SendUpdateRestaurantData {
            restaurant_name: msg.name,
            location: msg.location,
        });

        self.process_pending_requests();
    }
}

#[async_handler]
impl Handler<RegisterPaymentSystem> for ConnectionManager {
    type Result = ();

    /// Registers the payment system.
    ///
    /// # Arguments
    ///
    /// * `msg` - A `RegisterPaymentSystem` message containing the payment system's address.
    /// * `_ctx` - The actor context (unused).
    async fn handle(
        &mut self,
        msg: RegisterPaymentSystem,
        _ctx: &mut Self::Context,
    ) -> Self::Result {
        self.logger.debug("Registering Payment System");
        self.payment_system = Some(msg.address);
        self.process_pending_requests();
    }
}

#[async_handler]
impl Handler<SendRestaurantList> for ConnectionManager {
    type Result = ();

    /// Sends nearby restaurants to a customer.
    ///
    /// # Arguments
    ///
    /// * `msg` - A `SendRestaurantList` message with the customer's ID.
    /// * `_ctx` - The actor context (unused).
    async fn handle(&mut self, msg: SendRestaurantList, _ctx: &mut Self::Context) -> Self::Result {
        self.logger.debug(&format!(
            "Sending available restaurants to client {}",
            msg.customer_id
        ));

        match self.customers.get(&msg.customer_id) {
            Some(customer) => {
                let nearby =
                    NearbyEntities::nearby_restaurants(&customer.location, &self.restaurants);

                let restaurant_list = if nearby.is_empty() {
                    NO_RESTAURANTS.to_string()
                } else {
                    nearby.into_iter().cloned().collect::<Vec<_>>().join(", ")
                };

                self.logger
                    .debug(&format!("Restaurant list to send: {}", restaurant_list));

                match self.customer_connections.get(&msg.customer_id) {
                    Some(customer_address) => customer_address.do_send(Restaurants {
                        data: restaurant_list,
                    }),
                    None => {
                        self.logger
                            .warn("Failed to find customer data when sending restaurant list");
                    }
                }
            }
            None => {
                self.logger
                    .warn("Failed to find customer data when sending restaurant list");
            }
        }
        self.process_pending_requests();
    }
}

#[async_handler]
impl Handler<AuthorizePayment> for ConnectionManager {
    type Result = ();

    /// Authorizes a payment for a customer.
    ///
    /// This handler constructs an `AuthorizePaymentRequest` from the incoming message and,
    /// if a payment system is available, forwards the request to it. Otherwise, it notifies the
    /// customer by sending a `FinishDelivery` message with a failure reason.
    ///
    /// # Arguments
    ///
    /// * `msg` - The `AuthorizePayment` message containing customer ID, price, and restaurant name.
    /// * `_ctx` - The actor context (unused).
    async fn handle(&mut self, msg: AuthorizePayment, _ctx: &mut Self::Context) -> Self::Result {
        self.logger.debug(&format!(
            "Authorizing payment for customer {} with price {}",
            msg.customer_id, msg.price
        ));

        let msg_to_send = AuthorizePaymentRequest {
            customer_id: msg.customer_id,
            price: msg.price,
            restaurant_name: msg.restaurant_name.clone(),
        };

        if let Some(payment_system) = &self.payment_system {
            payment_system.do_send(msg_to_send);
        } else {
            self.logger
                .warn("Failed to find payment system when authorizing payment");
            if let Some(customer_address) = self.customer_connections.get(&msg.customer_id) {
                customer_address.do_send(FinishDelivery {
                    reason: "Payment system is not available, please try again later.".to_string(),
                });
            } else {
                self.logger
                    .warn("Failed to find customer data when authorizing payment");
            }
        }
        self.process_pending_requests();
    }
}

#[async_handler]
impl Handler<PaymentAuthorized> for ConnectionManager {
    type Result = ();

    /// Authorizes a payment for a customer.
    ///
    /// This handler constructs an `AuthorizePaymentRequest` from the incoming message and,
    /// if a payment system is available, forwards the request to it. Otherwise, it  notifies
    /// the customer by sending a `FinishDelivery` message with a failure reason.
    ///
    /// # Arguments
    ///
    /// * `msg` - The `AuthorizePayment` message containing customer ID, price, and restaurant name.
    /// * `_ctx` - The actor context (unused).
    async fn handle(&mut self, msg: PaymentAuthorized, _ctx: &mut Self::Context) -> Self::Result {
        self.logger.debug(&format!(
            "Payment authorized for customer {} with amount {}",
            msg.customer_id, msg.amount
        ));

        if let Some(customer_adress) = self.customer_connections.get(&msg.customer_id) {
            customer_adress.do_send(PushNotification {
                notification_msg: format!(
                    "Payment of {} authorized for your order at {}",
                    msg.amount, msg.restaurant_name
                ),
            });

            _ctx.address().do_send(OrderRequest {
                customer_id: msg.customer_id,
                restaurant_name: msg.restaurant_name.clone(),
                order_price: msg.amount,
            });
        } else {
            self.logger
                .warn("Failed to find customer data when authorizing payment");
        }

        self.process_pending_requests();
    }
}

#[async_handler]
impl Handler<PaymentDenied> for ConnectionManager {
    type Result = ();

    /// Handles a denied payment.
    ///
    /// This handler notifies the customer by sending a
    /// `FinishDelivery` message with the denial reason.
    ///
    /// # Arguments
    ///
    /// * `msg` - A `PaymentDenied` message containing the customer's ID, amount, and restaurant name.
    /// * `_ctx` - The actor context (unused).
    async fn handle(&mut self, msg: PaymentDenied, _ctx: &mut Self::Context) -> Self::Result {
        self.logger.debug(&format!(
            "Payment denied for customer {} with amount {}",
            msg.customer_id, msg.amount
        ));

        if let Some(customer_address) = self.customer_connections.get(&msg.customer_id) {
            let reason_msg = format!(
                "Payment of {} denied for your order at {}.",
                msg.amount, msg.restaurant_name
            );
            customer_address.do_send(FinishDelivery {
                reason: reason_msg.clone(),
            });
        } else {
            self.logger
                .warn("Failed to find customer data when denying payment");
        }
        self.process_pending_requests();
    }
}

#[async_handler]
impl Handler<OrderRequest> for ConnectionManager {
    type Result = ();

    /// Prepares and processes a customer's order request.
    ///
    /// This handler performs multiple steps:
    ///
    /// 1. Updates the customer's order price in `customers` and notifies the next peer with updated data.
    /// 2. Inserts the order into `orders_in_process` with the customer's location. Broadcasts the update
    /// 3. Forwards the order to the corresponding restaurant.
    ///
    /// # Arguments
    ///
    /// * `msg` - An `OrderRequest` message containing the customer ID, restaurant name, and order price.
    /// * `_ctx` - The actor context (unused).
    async fn handle(&mut self, msg: OrderRequest, _ctx: &mut Self::Context) -> Self::Result {
        self.logger.debug(&format!(
            "Preparing order for customer {} at restaurant {} with price {}",
            msg.customer_id, msg.restaurant_name, msg.order_price
        ));
        if let Some(customer) = self.customers.get_mut(&msg.customer_id) {
            customer.order_price = Some(msg.order_price);
            let location = customer.location;
            let order_price = customer.order_price;
            // The mutable borrow ends here.
            self.send_message_to_next_peer(SendUpdateCustomerData {
                customer_id: msg.customer_id,
                location,
                order_price,
            });
        } else {
            self.logger
                .warn("Failed to find customer data when preparing order");
        }
        let customer_location = match self.customers.get(&msg.customer_id) {
            Some(customer) => customer.location,
            None => {
                self.logger
                    .warn("Failed to find customer data when preparing order");
                return;
            }
        };
        self.orders_in_process.insert(
            msg.customer_id,
            OrderData {
                rider_id: None,
                order_price: Some(msg.order_price),
                customer_location,
                customer_id: msg.customer_id,
            },
        );

        self.send_message_to_next_peer(SendUpdateOrderInProgressData {
            customer_id: msg.customer_id,
            customer_location,
            order_price: Some(msg.order_price),
            rider_id: None,
        });

        if let Some(restaurant_address) = self.restaurant_connections.get(&msg.restaurant_name) {
            restaurant_address.do_send(OrderToRestaurant {
                customer_id: msg.customer_id,
                price: msg.order_price,
            });
        } else {
            self.logger
                .warn("Failed to find restaurant data when preparing order");
        }
        self.process_pending_requests();
    }
}

#[async_handler]
impl Handler<SendNotification> for ConnectionManager {
    type Result = ();

    /// Sends a push notification to a customer.
    ///
    /// # Arguments
    ///
    /// * `msg` - A `SendNotification` message containing the recipient's ID and the notification message.
    /// * `_ctx` - The actor context (unused).
    async fn handle(&mut self, msg: SendNotification, _ctx: &mut Self::Context) -> Self::Result {
        self.logger.debug(&format!(
            "Sending notification to customer {}: {}",
            msg.recipient_id, msg.message
        ));
        match self.customer_connections.get(&msg.recipient_id) {
            Some(customer_adress) => {
                customer_adress.do_send(PushNotification {
                    notification_msg: msg.message,
                });
            }
            None => {
                self.logger
                    .warn("Failed to find customer data when sending notification");
            }
        };
    }
}

impl Handler<OrderReady> for ConnectionManager {
    type Result = ResponseActFuture<Self, ()>;

    /// Notifies the customer that the order is ready and initiates a rider search.
    ///
    /// This handler sends a push notification to the customer informing them that their order is ready,
    /// triggers a `FindRider` message to begin searching for a rider and using the restaurant location
    /// from the message
    ///
    /// # Arguments
    ///
    /// * `msg` - An `OrderReady` message with the customer's ID and restaurant location.
    /// * `ctx` - The actor context, used to dispatch further messages (e.g., `FindRider`).
    ///
    /// # Returns
    ///
    /// A pinned actor future.
    fn handle(&mut self, msg: OrderReady, ctx: &mut Self::Context) -> Self::Result {
        if let Some(customer_adress) = self.customer_connections.get(&msg.customer_id) {
            let notification_msg =
                "Your order is ready! Finding a rider for you order...".to_string();
            customer_adress.do_send(PushNotification {
                notification_msg: notification_msg.to_string(),
            });
            self.logger
                .debug(&format!("Finding a rider for customer {}", msg.customer_id));
            ctx.address().do_send(FindRider {
                customer_id: msg.customer_id,
                restaurant_location: msg.restaurant_location,
            });
        } else {
            self.logger
                .warn("Failed to find customer data when notifying order ready");
        }

        Box::pin(async {}.into_actor(self))
    }
}

#[async_handler]
impl Handler<OrderCancelled> for ConnectionManager {
    type Result = ();

    /// Processes an order cancellation.
    ///
    /// This handler checks if the customer is connected. If so, it removes the order from the in-progress list
    ///
    /// # Arguments
    ///
    /// * `msg` - An `OrderCancelled` message containing the customer's ID.
    /// * `_ctx` - The actor context (unused).
    async fn handle(&mut self, msg: OrderCancelled, _ctx: &mut Self::Context) -> Self::Result {
        if let Some(customer_adress) = self.customer_connections.get(&msg.customer_id) {
            self.orders_in_process.remove(&msg.customer_id);
            customer_adress.do_send(FinishDelivery {
                reason: "Order cancelled by the restaurant due to lack of stock".to_string(),
            });
            self.send_message_to_next_peer(SendRemoveOrderInProgressData {
                customer_id: msg.customer_id,
            });
        } else {
            self.logger
                .warn("Failed to find customer data when cancelling order");
        }
    }
}

#[async_handler]
impl Handler<FindRider> for ConnectionManager {
    type Result = ();

    /// Finds the closest available riders for a customer's order.
    ///
    /// This handler retrieves the customer's location, determines the closest riders based
    /// on the restaurant's location using `NearbyEntities::closest_riders`, if no suitable riders
    /// are found adds the request to pending requests, and forwards the pending request. Otherwise,
    /// sends a `DeliveryOffer` to each of the closest riders.
    ///
    /// # Arguments
    ///
    /// * `msg` - A `FindRider` message containing the customer's ID and restaurant location.
    /// * `_ctx` - The actor context (unused).
    async fn handle(&mut self, msg: FindRider, _ctx: &mut Self::Context) -> Self::Result {
        let customer_loc = match self.customers.get(&msg.customer_id) {
            Some(customer) => &customer.location,
            None => {
                self.logger
                    .warn("Customer ID not found when trying to find rider");
                return;
            }
        };

        let closest = NearbyEntities::closest_riders(
            &msg.restaurant_location,
            &self.riders,
            &self.rider_connections,
            N_RIDERS_TO_NOTIFY,
        );

        if closest.is_empty() {
            self.logger
                .warn("No riders with valid location, adding to pending requests");
            self.pending_delivery_requests.push_back(msg.clone());
            self.send_message_to_next_peer(SendPushPendingDeliveryRequest {
                customer_id: msg.customer_id,
                restaurant_location: msg.restaurant_location,
                to_front: false,
            });
        } else {
            for addr in closest {
                addr.do_send(DeliveryOffer {
                    customer_id: msg.customer_id,
                    customer_location: *customer_loc,
                });
            }
        }
    }
}

#[async_handler]
impl Handler<DeliveryOfferAccepted> for ConnectionManager {
    type Result = ();

    /// Processes a customer's acceptance of a delivery offer.
    ///
    /// This handler:
    /// - Notifies the customer that the selected rider will deliver their order and updates
    /// the rider data on the custome
    ///
    /// # Arguments
    ///
    /// * `msg` - A `DeliveryOfferAccepted` message containing the customer ID and rider ID.
    /// * `_ctx` - The actor context (unused).
    async fn handle(
        &mut self,
        msg: DeliveryOfferAccepted,
        _ctx: &mut Self::Context,
    ) -> Self::Result {
        match self.customer_connections.get(&msg.customer_id) {
            Some(customer_adress) => {
                let notification_msg =
                    format!("The rider {} will deliver your order", msg.rider_id);
                customer_adress.do_send(PushNotification { notification_msg });
                if let Some(customer_data) = self.customers.get(&msg.customer_id) {
                    self.orders_in_process.insert(
                        msg.rider_id,
                        OrderData {
                            rider_id: Some(msg.rider_id),
                            order_price: customer_data.order_price,
                            customer_location: customer_data.location,
                            customer_id: msg.customer_id,
                        },
                    );
                    self.send_message_to_next_peer(SendUpdateOrderInProgressData {
                        customer_id: msg.customer_id,
                        customer_location: customer_data.location,
                        order_price: customer_data.order_price,
                        rider_id: Some(msg.rider_id),
                    });
                }
            }
            None => self
                .logger
                .warn(&format!("No customer {} founr", msg.customer_id)),
        }
        match self.orders_in_process.get_mut(&msg.customer_id) {
            Some(order_data) => {
                if let Some(existing_rider_id) = order_data.rider_id {
                    // Ya hay un rider asignado, negar la oferta al rider actual
                    // Es necesario o que no les envíe nada?
                    // if let Some(rider) = self.riders.get(&msg.rider_id) {
                    //     rider.address.do_send(DeliveryOfferAlreadyAssigned {
                    //         customer_id: msg.customer_id,
                    //     });
                    self.logger.debug(&format!(
                        "Rider {} already assigned to customer {}",
                        existing_rider_id, msg.customer_id
                    ));
                } else {
                    // Asignar el rider y confirmar la oferta
                    order_data.rider_id = Some(msg.rider_id);
                    if let Some(rider_address) = self.rider_connections.get(&msg.rider_id) {
                        rider_address.do_send(DeliveryOfferConfirmed {
                            customer_id: msg.customer_id,
                            customer_location: order_data.customer_location,
                        });
                    }
                    if let Some((next_peer_id, peer)) = &self.next_server_peer {
                        self.logger
                            .info(&format!("Update being sent to {next_peer_id}",));
                        peer.do_send(SendUpdateOrderInProgressData {
                            customer_id: msg.customer_id,
                            customer_location: order_data.customer_location,
                            order_price: order_data.order_price,
                            rider_id: Some(msg.rider_id),
                        });
                    };
                    if let Some(customer_address) = self.customer_connections.get(&msg.customer_id)
                    {
                        let notification_msg =
                            format!("El rider {} entregará tu pedido", msg.rider_id);
                        customer_address.do_send(PushNotification { notification_msg });
                    }
                }
            }
            None => {
                self.logger.warn("Failed finding customer/order");
            }
        };
    }
}

#[async_handler]
impl Handler<RiderArrivedAtCustomer> for ConnectionManager {
    type Result = ();

    /// Processes a customer's acceptance of a delivery offer.
    ///
    /// This handler notifies the customer that the selected rider will deliver their order.
    ///
    /// # Arguments
    ///
    /// * `msg` - A `DeliveryOfferAccepted` message containing the customer ID and rider ID.
    /// * `_ctx` - The actor context (unused).
    async fn handle(
        &mut self,
        msg: RiderArrivedAtCustomer,
        _ctx: &mut Self::Context,
    ) -> Self::Result {
        match self.orders_in_process.get(&msg.rider_id) {
            Some(OrderData { customer_id, .. }) => {
                match self.customer_connections.get(customer_id) {
                    Some(customer_adress) => {
                        let notification_msg = "The rider is outside! Pick up the order".to_owned();
                        customer_adress.do_send(PushNotification { notification_msg });
                    }

                    None => {
                        self.logger.warn("Failed finding customer");
                    }
                };
            }

            None => {
                self.logger.warn("Failed finding order in progress");
            }
        }
        self.logger.debug(&format!(
            "Rider {} arrived at customer {}",
            msg.rider_id, msg.customer_id
        ));
        if let Some(customer_adress) = self.customer_connections.get(&msg.customer_id) {
            customer_adress.do_send(PushNotification {
                notification_msg: "The rider is outside! Pick up the order".to_string(),
            });
        } else {
            self.logger
                .warn("Failed to find customer data when notifying rider arrived");
        }
    }
}

#[async_handler]
impl Handler<LocationUpdateForRider> for ConnectionManager {
    type Result = ();

    /// Updates the location for a rider and propagates the change to the next server peer.
    ///
    /// This handler logs the received location update, attempts to update the rider's location
    /// in the local `riders` state, and sends a `SendUpdateRiderData` message to the next peer
    /// to notify of the change.
    ///
    /// # Arguments
    ///
    /// * `msg` - A `LocationUpdateForRider` message that includes the rider's ID and new location.
    /// * `_ctx` - The actor context (unused).
    async fn handle(
        &mut self,
        msg: LocationUpdateForRider,
        _ctx: &mut Self::Context,
    ) -> Self::Result {
        self.logger.debug(&format!(
            "Updating location for rider {} to {:?}",
            msg.rider_id, msg.new_location
        ));

        if let Some(rider_data) = self.riders.get_mut(&msg.rider_id) {
            rider_data.location = Some(msg.new_location);
        } else {
            self.logger.warn(&format!(
                "Tried to update location for unknown rider: {}",
                msg.rider_id
            ));
        }
        self.send_message_to_next_peer(SendUpdateRiderData {
            rider_id: msg.rider_id,
            location: Some(msg.new_location),
        });
    }
}

#[async_handler]
impl Handler<DeliveryDone> for ConnectionManager {
    type Result = ();

    async fn handle(&mut self, msg: DeliveryDone, _ctx: &mut Self::Context) -> Self::Result {
        self.logger.debug("Entering DeliveryDone handler");
        let Some(&order_data) = self.orders_in_process.get(&msg.customer_id) else {
            self.logger.warn("Failed finding order in progress");
            return;
        };

        if self.orders_in_process.remove(&msg.customer_id).is_none() {
            self.logger
                .warn("Expected order to exist for removal but it was missing");
            return;
        }

        self.send_message_to_next_peer(SendRemoveOrderInProgressData {
            customer_id: msg.customer_id,
        });

        self.logger.debug("Removed finished order");

        let price = match order_data.order_price {
            Some(p) => p,
            None => {
                self.logger
                    .warn("No se encontró el precio del pedido al ejecutar el pago");
                return;
            }
        };
        let execute_payment_msg = ExecutePayment {
            customer_id: msg.customer_id,
            price,
        };

        if let Some(payment_system) = &self.payment_system {
            payment_system.do_send(execute_payment_msg);
        } else {
            self.logger
                .warn("Failed to find payment system when finishing delivery");
        }
    }
}

#[async_handler]
impl Handler<PaymentExecuted> for ConnectionManager {
    type Result = ();

    async fn handle(&mut self, msg: PaymentExecuted, _ctx: &mut Self::Context) -> Self::Result {
        self.logger.debug(&format!(
            "Payment executed for customer {} with amount {}",
            msg.customer_id, msg.amount
        ));

        if let Some(customer_adress) = self.customer_connections.get(&msg.customer_id) {
            self.orders_in_process.remove(&msg.customer_id);
            self.send_message_to_next_peer(SendRemoveOrderInProgressData {
                customer_id: msg.customer_id,
            });
            let reason_msg = format!("Payment successfully executed for order of {}.", msg.amount,);
            customer_adress.do_send(FinishDelivery {
                reason: reason_msg.clone(),
            });
        } else {
            self.logger
                .warn("Failed to find customer data when denying payment");
        }
        self.process_pending_requests();
    }
}

impl Handler<UpdateCustomerData> for ConnectionManager {
    type Result = ();

    fn handle(&mut self, msg: UpdateCustomerData, _ctx: &mut Self::Context) -> Self::Result {
        self.customers
            .entry(msg.customer_id)
            .and_modify(|data| {
                data.location = msg.location;
                data.order_price = msg.order_price
            })
            .or_insert(CustomerData {
                location: msg.location,
                order_price: msg.order_price,
            });
        self.send_message_to_next_peer(SendUpdateCustomerData {
            customer_id: msg.customer_id,
            location: msg.location,
            order_price: msg.order_price,
        });

        self.logger.info(&format!(
            "Updated customer {} with {:?} location and {:?} price",
            msg.customer_id, msg.location, msg.order_price
        ));

        self.process_pending_requests();
    }
}

impl Handler<UpdateRestaurantData> for ConnectionManager {
    type Result = ();

    fn handle(&mut self, msg: UpdateRestaurantData, _ctx: &mut Self::Context) -> Self::Result {
        self.restaurants
            .entry(msg.restaurant_name.clone())
            .and_modify(|data| {
                data.location = msg.location;
            })
            .or_insert(RestaurantData {
                location: msg.location,
            });
        self.send_message_to_next_peer(SendUpdateRestaurantData {
            restaurant_name: msg.restaurant_name.clone(),
            location: msg.location,
        });

        self.logger.info(&format!(
            "Updated restaurant {} with {:?} location",
            msg.restaurant_name, msg.location
        ));

        self.process_pending_requests();
    }
}

impl Handler<UpdateRiderData> for ConnectionManager {
    type Result = ();

    fn handle(&mut self, msg: UpdateRiderData, _ctx: &mut Self::Context) -> Self::Result {
        self.riders
            .entry(msg.rider_id)
            .and_modify(|data| {
                data.location = msg.location;
            })
            .or_insert(RiderData {
                location: msg.location,
            });
        self.send_message_to_next_peer(SendUpdateRiderData {
            rider_id: msg.rider_id,
            location: msg.location,
        });

        self.logger.info(&format!(
            "Updated rider data {} to location {:?}",
            msg.rider_id, msg.location
        ));

        self.process_pending_requests();
    }
}

impl Handler<UpdateOrderInProgressData> for ConnectionManager {
    type Result = ();

    fn handle(&mut self, msg: UpdateOrderInProgressData, _ctx: &mut Self::Context) -> Self::Result {
        self.orders_in_process
            .entry(msg.customer_id)
            .and_modify(|data| {
                data.customer_id = msg.customer_id;
                data.customer_location = msg.customer_location;
                data.order_price = msg.order_price;
                data.rider_id = msg.rider_id
            })
            .or_insert(OrderData {
                customer_id: msg.customer_id,
                customer_location: msg.customer_location,
                order_price: msg.order_price,
                rider_id: msg.rider_id,
            });
        self.send_message_to_next_peer(SendUpdateOrderInProgressData {
            customer_id: msg.customer_id,
            customer_location: msg.customer_location,
            order_price: msg.order_price,
            rider_id: msg.rider_id,
        });

        self.logger.info(&format!(
            "Updated order in progress for customer {}, location {:?}, price {:?}, rider {:?}",
            msg.customer_id, msg.customer_location, msg.order_price, msg.rider_id
        ));

        self.process_pending_requests();
    }
}

impl Handler<RemoveOrderInProgressData> for ConnectionManager {
    type Result = ();

    fn handle(&mut self, msg: RemoveOrderInProgressData, _ctx: &mut Self::Context) -> Self::Result {
        self.orders_in_process.remove(&msg.customer_id);
        self.send_message_to_next_peer(SendRemoveOrderInProgressData {
            customer_id: msg.customer_id,
        });

        self.logger.info(&format!(
            "Removed order in progress for customer {}",
            msg.customer_id
        ));

        self.process_pending_requests();
    }
}

impl Handler<PushPendingDeliveryRequest> for ConnectionManager {
    type Result = ();

    fn handle(
        &mut self,
        msg: PushPendingDeliveryRequest,
        _ctx: &mut Self::Context,
    ) -> Self::Result {
        if msg.to_front {
            self.pending_delivery_requests.push_front(FindRider {
                customer_id: msg.customer_id,
                restaurant_location: msg.restaurant_location,
            });
        } else {
            self.pending_delivery_requests.push_back(FindRider {
                customer_id: msg.customer_id,
                restaurant_location: msg.restaurant_location,
            });
        }
        self.send_message_to_next_peer(SendPushPendingDeliveryRequest {
            customer_id: msg.customer_id,
            restaurant_location: msg.restaurant_location,
            to_front: msg.to_front,
        });

        self.logger.info(&format!(
            "Pushed new pending order for customer {} and restaurant location {:?}",
            msg.customer_id, msg.restaurant_location
        ));

        self.process_pending_requests();
    }
}

impl Handler<PopPendingDeliveryRequest> for ConnectionManager {
    type Result = ();

    fn handle(
        &mut self,
        _msg: PopPendingDeliveryRequest,
        _ctx: &mut Self::Context,
    ) -> Self::Result {
        let popped = self.pending_delivery_requests.pop_front();
        self.send_message_to_next_peer(SendPopPendingDeliveryRequest {});

        self.logger.debug(&format!("Popped request {:?}", popped));

        self.process_pending_requests();
    }
}<|MERGE_RESOLUTION|>--- conflicted
+++ resolved
@@ -280,34 +280,19 @@
 #[async_handler]
 impl Handler<LeaderQuery> for ConnectionManager {
     type Result = ();
-
-<<<<<<< HEAD
-    /// Handles a `LivenessEcho` message by verifying its origin.
-    ///
-    /// # Arguments
-    ///
-    /// * `msg` - The incoming `LivenessEcho` message.
-    /// * `_ctx` - The actor context (unused).
-    fn handle(&mut self, msg: LivenessEcho, _ctx: &mut Self::Context) -> Self::Result {
-        let origin_port = msg.origin_port;
-        let origin = self
-            .configuration
-            .pedidos_rust
-            .infos
-            .iter()
-            .find(|info| info.port == origin_port);
-
-        match origin {
-            Some(origin) => match self.server_peers.get(&origin.id) {
-                Some(peer_addr) => peer_addr.do_send(LivenessEcho { origin_port }),
-=======
+        
+    /// Broadcasts a `LeaderQuery` message to all registered server peers.
+    ///
+    /// # Arguments
+    ///
+    /// * `_msg` - A `LeaderQuery` message (unused in this handler).
+    /// * `_ctx` - The actor context (unused).
     async fn handle(&mut self, _msg: LeaderQuery, _ctx: &mut Self::Context) -> Self::Result {
         for peer_id in self.server_peers.keys() {
             match self.server_peers.get(peer_id) {
                 Some(peer_addr) => {
                     peer_addr.do_send(LeaderQuery {});
                 }
->>>>>>> d1a93a67
                 None => {
                     self.logger.warn("No peer found");
                 }
@@ -339,45 +324,10 @@
 impl Handler<PeerDisconnected> for ConnectionManager {
     type Result = ();
 
-<<<<<<< HEAD
-    /// Processes a `StartHeartbeat` message.
-    ///
-    /// If there are no peer connections, this method logs the absence and
-    /// takes on the leader role by sending an `ElectionCoordinatorReceived`
-    /// message to itself. Otherwise, it forwards the heartbeat message—cloning
-    /// the provided UDP socket—to each peer.
-    ///
-    /// # Arguments
-    ///
-    /// * `msg` - The heartbeat message containing the UDP socket.
-    /// * `_ctx` - The actor context (unused in this handler).
-    fn handle(&mut self, msg: StartHeartbeat, _ctx: &mut Self::Context) -> Self::Result {
-        if self.server_peers.is_empty() {
-            self.logger.info("No peer connection. Taking leader role");
-            _ctx.address().do_send(ElectionCoordinatorReceived {
-                leader_port: self.port,
-            });
-            return;
-        }
-
-        for peer_id in self.server_peers.keys() {
-            match self.server_peers.get(peer_id) {
-                Some(peer_addr) => {
-                    peer_addr.do_send(StartHeartbeat {
-                        udp_socket: msg.udp_socket.clone(),
-                    });
-                }
-                None => {
-                    self.logger.warn("No peer found");
-                }
-            };
-        }
-=======
     async fn handle(&mut self, msg: PeerDisconnected, _ctx: &mut Self::Context) -> Self::Result {
         let peer_id = msg.peer_id;
         self.logger
             .warn(&format!("Peer with id {peer_id} disconnected"));
->>>>>>> d1a93a67
     }
 }
 
