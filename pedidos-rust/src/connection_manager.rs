--- conflicted
+++ resolved
@@ -1,16 +1,6 @@
 use crate::client_connection::ClientConnection;
 use crate::messages::{
-<<<<<<< HEAD
-    AuthorizePayment, FindRider, IsPeerConnected, OrderCancelled, OrderReady, OrderRequest,
-    PaymentAuthorized, PaymentDenied, PaymentExecuted, RegisterCustomer, RegisterNextPeerServer,
-    RegisterPaymentSystem, RegisterPeerServer, RegisterRestaurant, RegisterRider, SendNotification,
-    SendRestaurantList, UpdateCustomer,
-=======
-    AuthorizePayment, ElectionCoordinatorReceived, FindRider, GetLeaderInfo, GetPeers,
-    IsPeerConnected, OrderCancelled, OrderReady, OrderRequest, PaymentAuthorized, PaymentDenied,
-    PaymentExecuted, RegisterCustomer, RegisterPaymentSystem, RegisterPeerServer,
-    RegisterRestaurant, RegisterRider, SendNotification, SendRestaurantList,
->>>>>>> 2aebcf0d
+    AuthorizePayment, ElectionCoordinatorReceived, FindRider, GetLeaderInfo, GetPeers, IsPeerConnected, OrderCancelled, OrderReady, OrderRequest, PaymentAuthorized, PaymentDenied, PaymentExecuted, RegisterCustomer, RegisterNextPeerServer, RegisterPaymentSystem, RegisterPeerServer, RegisterRestaurant, RegisterRider, SendNotification, SendRestaurantList, UpdateCustomer
 };
 use crate::nearby_entitys::NearbyEntities;
 use crate::server_peer::ServerPeer;
@@ -19,15 +9,9 @@
 use common::configuration::Configuration;
 use common::constants::{N_RIDERS_TO_NOTIFY, NO_RESTAURANTS};
 use common::protocol::{
-<<<<<<< HEAD
-    AuthorizePaymentRequest, DeliveryDone, DeliveryOffer, DeliveryOfferAccepted, ElectionCall,
-    ExecutePayment, FinishDelivery, Location, OrderToRestaurant, PushNotification, Restaurants,
-    RiderArrivedAtCustomer, UpdateCustomerData,
-=======
     AuthorizePaymentRequest, DeliveryDone, DeliveryOffer, DeliveryOfferAccepted,
     DeliveryOfferConfirmed, ElectionCall, ElectionCoordinator, ExecutePayment, FinishDelivery,
-    Location, OrderToRestaurant, PushNotification, Restaurants, RiderArrivedAtCustomer,
->>>>>>> 2aebcf0d
+    Location, OrderToRestaurant, PushNotification, Restaurants, RiderArrivedAtCustomer, UpdateCustomerData
 };
 use common::utils::logger::Logger;
 use std::collections::{HashMap, VecDeque};
@@ -53,24 +37,21 @@
     pub rider_id: Option<RiderId>,
     pub order_price: Option<f64>,
     pub customer_location: Location,
+    pub customer_id: CustomerId
 }
 
 #[derive(Debug, Clone)]
 pub struct CustomerData {
     pub location: Location,
+    pub order_price: Option<f64>,
 }
 
 impl CustomerData {
-<<<<<<< HEAD
     pub fn new(location: Location, order_price: Option<f64>) -> CustomerData {
         CustomerData {
             location,
             order_price,
         }
-=======
-    pub fn new(address: Addr<ClientConnection>, location: Location) -> CustomerData {
-        CustomerData { address, location }
->>>>>>> 2aebcf0d
     }
 }
 
@@ -96,12 +77,8 @@
     pub configuration: Configuration,
 
     // Entities
-<<<<<<< HEAD
-    pub riders: HashMap<RiderId, Addr<ClientConnection>>,
     pub customer_connections: HashMap<CustomerId, Addr<ClientConnection>>,
-=======
     pub riders: HashMap<RiderId, RiderData>,
->>>>>>> 2aebcf0d
     pub customers: HashMap<CustomerId, CustomerData>,
     pub restaurants: HashMap<RestaurantName, RestaurantData>,
     pub payment_system: Option<Addr<ClientConnection>>,
@@ -110,15 +87,10 @@
     pub pending_delivery_requests: VecDeque<FindRider>,
 
     // Peers
-<<<<<<< HEAD
-    pub server_peers: HashMap<u32, Addr<ServerPeer>>,
-    pub leader: Option<u32>,
     pub next_server_peer: Option<Addr<ServerPeer>>,
-=======
     pub server_peers: HashMap<PeerId, Addr<ServerPeer>>,
     pub leader: Option<LeaderData>,
     pub election_in_progress: bool,
->>>>>>> 2aebcf0d
 }
 
 impl ConnectionManager {
@@ -137,11 +109,8 @@
             payment_system: None,
             server_peers: HashMap::new(),
             leader: None,
-<<<<<<< HEAD
             next_server_peer: None,
-=======
             election_in_progress: false,
->>>>>>> 2aebcf0d
         }
     }
 
@@ -380,7 +349,6 @@
             .debug(&format!("Registering Customer with ID {}", msg.id));
         self.customers
             .entry(msg.id)
-<<<<<<< HEAD
             .or_insert(CustomerData::new(msg.location, None));
         self.customer_connections
             .entry(msg.id)
@@ -392,9 +360,6 @@
                 order_price: None,
             })
         }
-=======
-            .or_insert(CustomerData::new(msg.address, msg.location));
->>>>>>> 2aebcf0d
         self.process_pending_requests();
     }
 }
@@ -567,7 +532,6 @@
             "Preparing order for customer {} at restaurant {} with price {}",
             msg.customer_id, msg.restaurant_name, msg.order_price
         ));
-<<<<<<< HEAD
         if let Some(customer) = self.customers.get_mut(&msg.customer_id) {
             customer.order_price = Some(msg.order_price);
             if let Some(peer) = &self.next_server_peer {
@@ -581,7 +545,6 @@
             self.logger
                 .warn("Failed to find customer data when preparing order");
         }
-=======
         self.orders_in_process.insert(
             msg.customer_id,
             OrderData {
@@ -595,9 +558,9 @@
                         return;
                     }
                 },
+                customer_id: msg.customer_id
             },
         );
->>>>>>> 2aebcf0d
         if let Some(restaurant) = self.restaurants.get(&msg.restaurant_name) {
             restaurant.address.do_send(OrderToRestaurant {
                 customer_id: msg.customer_id,
@@ -723,14 +686,27 @@
         msg: DeliveryOfferAccepted,
         _ctx: &mut Self::Context,
     ) -> Self::Result {
-<<<<<<< HEAD
         match self.customer_connections.get(&msg.customer_id) {
             Some(customer_adress) => {
                 let notification_msg =
                     format!("The rider {} will deliver your order", msg.rider_id);
                 customer_adress.do_send(PushNotification { notification_msg });
-                self.orders_in_process.insert(msg.rider_id, msg.customer_id);
-=======
+                if let Some(customer_data) = self.customers.get(&msg.customer_id){
+                    self.orders_in_process.insert(
+                        msg.rider_id, 
+                        OrderData { 
+                            rider_id: Some(msg.rider_id), 
+                            order_price: customer_data.order_price, 
+                            customer_location: customer_data.location ,
+                            customer_id: msg.customer_id
+                        });
+                }
+            },
+            None => {self.logger.warn(&format!(
+                        "No customer {} founr",
+                        msg.customer_id
+                    ))}
+        }
         match self.orders_in_process.get_mut(&msg.customer_id) {
             Some(order_data) => {
                 if let Some(existing_rider_id) = order_data.rider_id {
@@ -753,15 +729,13 @@
                             customer_location: order_data.customer_location,
                         });
                     }
-                    if let Some(customer) = self.customers.get(&msg.customer_id) {
+                    if let Some(customer_address) = self.customer_connections.get(&msg.customer_id) {
                         let notification_msg =
                             format!("El rider {} entregará tu pedido", msg.rider_id);
-                        customer
-                            .address
+                        customer_address
                             .do_send(PushNotification { notification_msg });
                     }
                 }
->>>>>>> 2aebcf0d
             }
             None => {
                 self.logger.warn("Failed finding customer/order");
@@ -779,9 +753,8 @@
         msg: RiderArrivedAtCustomer,
         _ctx: &mut Self::Context,
     ) -> Self::Result {
-<<<<<<< HEAD
         match self.orders_in_process.get(&msg.rider_id) {
-            Some(customer_id) => {
+            Some(OrderData {customer_id, ..}) => {
                 match self.customer_connections.get(customer_id) {
                     Some(customer_adress) => {
                         let notification_msg = "The rider is outside! Pick up the order".to_owned();
@@ -797,19 +770,18 @@
             None => {
                 self.logger.warn("Failed finding order in progress");
             }
-=======
+        }
         self.logger.debug(&format!(
             "Rider {} arrived at customer {}",
             msg.rider_id, msg.customer_id
         ));
-        if let Some(customer) = self.customers.get(&msg.customer_id) {
-            customer.address.do_send(PushNotification {
+        if let Some(customer_adress) = self.customer_connections.get(&msg.customer_id) {
+            customer_adress.do_send(PushNotification {
                 notification_msg: "The rider is outside! Pick up the order".to_string(),
             });
         } else {
             self.logger
                 .warn("Failed to find customer data when notifying rider arrived");
->>>>>>> 2aebcf0d
         }
     }
 }
