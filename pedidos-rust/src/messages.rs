--- conflicted
+++ resolved
@@ -1,10 +1,5 @@
-<<<<<<< HEAD
-use std::net::SocketAddr;
-
-=======
 use crate::connection_manager::LeaderData;
 use crate::connection_manager::PeerId;
->>>>>>> 2aebcf0d
 use crate::{client_connection::ClientConnection, server_peer::ServerPeer};
 use actix::{Addr, Message};
 use common::protocol::Location;
@@ -138,13 +133,15 @@
 
 #[derive(Message, Debug)]
 #[rtype(result = "()")]
-<<<<<<< HEAD
 pub struct UpdateCustomer {
     pub customer_id: u32,
     pub location: Location,
     pub order_price: Option<f64>,
 }
-=======
+
+
+#[derive(Message, Debug)]
+#[rtype(result = "()")]
 pub struct ElectionCallReceived {}
 
 #[derive(Message, Debug)]
@@ -159,5 +156,4 @@
 
 #[derive(Message, Debug)]
 #[rtype(result = "Result<HashMap<PeerId, Addr<ServerPeer>>, ()>")]
-pub struct GetPeers {}
->>>>>>> 2aebcf0d
+pub struct GetPeers {}