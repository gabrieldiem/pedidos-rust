use crate::client_connection::ClientConnection;
use crate::connection_gateway::ConnectionGateway;
use crate::connection_manager::ConnectionManager;
use crate::heartbeat::HeartbeatMonitor;
use crate::messages::{RegisterPeerServer, Start};
use crate::server_peer::ServerPeer;
use actix::{Actor, Addr, StreamHandler};
use common::configuration::{Configuration, SinglePedidosRustInfo};
use common::constants::DEFAULT_PR_HOST;
use common::tcp::tcp_connector::TcpConnector;
use common::tcp::tcp_sender::TcpSender;
use common::utils::logger::Logger;
use std::collections::HashMap;
use std::net::SocketAddr;
use tokio::io::{AsyncBufReadExt, BufReader, split};
use tokio::net::{TcpListener, TcpStream};
use tokio::spawn;
use tokio_stream::wrappers::LinesStream;

#[allow(dead_code)]
pub struct Server {
    id: u32,
    logger: Logger,
    configuration: Configuration,
    hearbeat_monitor: Addr<HeartbeatMonitor>,
    connection_manager: Addr<ConnectionManager>,
    port: u32,
    ports_for_peers: Vec<u32>,
    ports_for_peers_in_use: HashMap<u32, bool>,
}

impl Server {
    pub async fn new(id: u32, logger: Logger) -> Result<Server, Box<dyn std::error::Error>> {
        let configuration = Configuration::new()?;

        let port_pair = configuration
            .pedidos_rust
            .infos
            .iter()
            .find(|pair| pair.id == id);

        let (my_port, ports_for_peers) = match port_pair {
            Some(port_pair) => (port_pair.port, port_pair.clone().ports_for_peers),
            None => {
                let msg = format!("Could not find port in configuration for id: {}", id);
                logger.error(&msg);
                return Err(msg.into());
            }
        };

        let connection_manager = ConnectionManager::create(|_ctx| {
            ConnectionManager::new(id, my_port, configuration.clone())
        });
        let hearbeat_monitor =
            HeartbeatMonitor::create(|_ctx| HeartbeatMonitor::new(connection_manager.clone()));

        let mut ports_for_peers_in_use: HashMap<u32, bool> = HashMap::new();
        for port in ports_for_peers.clone() {
            ports_for_peers_in_use.insert(port, false);
        }

        Ok(Server {
            id,
            logger,
            configuration,
            hearbeat_monitor,
            connection_manager,
            port: my_port,
            ports_for_peers,
            ports_for_peers_in_use,
        })
    }

    fn choose_port_for_peer(&mut self) -> Result<u32, Box<dyn std::error::Error>> {
        for port in self.ports_for_peers.clone() {
            match self.ports_for_peers_in_use.get(&port) {
                Some(false) => {
                    self.ports_for_peers_in_use.insert(port, true);
                    return Ok(port);
                }
                Some(true) => continue,
                None => {
                    return Err(format!("No such port in list of ports for peer: {port}").into());
                }
            }
        }

        Err("No ports available for peer connection".into())
    }

    fn set_peer_port_as_unused(&mut self, port_for_peer: u32) {
        self.ports_for_peers_in_use.insert(port_for_peer, false);
    }

    async fn connect_server_peers(&mut self) -> Result<u64, Box<dyn std::error::Error>> {
        for port_pair in self.configuration.pedidos_rust.infos.clone() {
            let id = port_pair.id;
            let port = port_pair.port;
            if id == self.id {
                continue;
            }
            let port_for_peer = self.choose_port_for_peer()?;
            let tcp_connector = TcpConnector::new(port_for_peer, vec![port]);
            let stream = match tcp_connector.connect().await {
                Ok(stream) => stream,
                Err(e) => {
                    self.logger
                        .warn(&format!("Failed to establish stream: {e}"));
                    self.set_peer_port_as_unused(port_for_peer);
                    continue;
                }
            };

            self.logger
                .info(&format!("Correctly connected to port {}", port));

            let peer = ServerPeer::create(|ctx| {
                let (read_half, write_half) = split(stream);

                ServerPeer::add_stream(LinesStream::new(BufReader::new(read_half).lines()), ctx);

                let tcp_sender = TcpSender {
                    write_stream: Some(write_half),
                }
                .start();

                ServerPeer {
                    tcp_sender,
                    logger: Logger::new(Some(&format!("[PEER-{port}]"))),
                    port,
                    connection_manager: self.connection_manager.clone(),
                }
            });

            self.connection_manager
                .do_send(RegisterPeerServer { id, address: peer });
        }
        Ok(1)
    }

    fn run_connection_gateway(&self) -> Result<(), Box<dyn std::error::Error>> {
        let logger = Logger::new(Some("[CONN-GATEWAY]"));
        let port_clone = self.port;
        let id_clone = self.id;
        let connection_manager = self.connection_manager.clone();
        let configuration = self.configuration.clone();

        spawn(async move {
            if let Err(e) = ConnectionGateway::run(
                port_clone,
                id_clone,
                logger.clone(),
                connection_manager,
                configuration,
            )
            .await
            {
                logger.error(&format!("Connection gateway error during loop: {}", e));
            }
        });

        Ok(())
    }

    fn create_server_peer(&self, peer_sockaddr: SocketAddr, stream: TcpStream, peer_id: u32) {
        self.logger
            .info(&format!("Peer connected: {peer_sockaddr}"));
        let port = peer_sockaddr.port() as u32;

<<<<<<< HEAD
        let new_peer = ServerPeer::create(|ctx| {
=======
        let server_peer = ServerPeer::create(|ctx| {
>>>>>>> 2aebcf0d
            let (read_half, write_half) = split(stream);

            ServerPeer::add_stream(LinesStream::new(BufReader::new(read_half).lines()), ctx);

            let tcp_sender = TcpSender {
                write_stream: Some(write_half),
            }
            .start();

            ServerPeer {
                tcp_sender,
                logger: Logger::new(Some(&format!("[PEER-{port}]"))),
                port,
                connection_manager: self.connection_manager.clone(),
            }
        });

<<<<<<< HEAD
        if let Some(SinglePedidosRustInfo { id, .. }) = self
            .configuration
            .pedidos_rust
            .infos
            .iter()
            .find(|info| info.ports_for_peers.contains(&port))
        {
            self.connection_manager.do_send(RegisterPeerServer {
                id: *id,
                address: new_peer,
            });
        }
=======
        self.connection_manager.do_send(RegisterPeerServer {
            id: peer_id,
            address: server_peer,
        });
>>>>>>> 2aebcf0d
    }

    fn create_client_connection(&self, client_sockaddr: SocketAddr, stream: TcpStream) {
        self.logger
            .info(&format!("Client connected: {client_sockaddr}"));

        ClientConnection::create(|ctx| {
            self.logger.debug("Created ClientConnection");
            let (read_half, write_half) = split(stream);

            ClientConnection::add_stream(LinesStream::new(BufReader::new(read_half).lines()), ctx);
            let tcp_sender = TcpSender {
                write_stream: Some(write_half),
            }
            .start();

            let port = client_sockaddr.port() as u32;
            ClientConnection {
                tcp_sender,
                logger: Logger::new(Some(&format!("[PEDIDOS-RUST] [CONN:{}]", &port))),
                id: port,
                connection_manager: self.connection_manager.clone(),
                peer_location: None,
            }
        });
    }

    pub async fn run(&mut self) -> Result<(), Box<dyn std::error::Error>> {
        let sockaddr_str = format!("{}:{}", DEFAULT_PR_HOST, self.port);
        let listener = TcpListener::bind(sockaddr_str.clone()).await.unwrap();

        self.logger.info(&format!(
            "Listening for connections on {}",
            sockaddr_str.clone()
        ));

        self.connect_server_peers().await?;

        self.run_connection_gateway()?;

        self.hearbeat_monitor.do_send(Start {});

        while let Ok((stream, connected_sockaddr)) = listener.accept().await {
            let (is_peer, peer_id) =
                ConnectionGateway::is_connection_a_peer(&connected_sockaddr, &self.configuration);

            if is_peer {
                self.create_server_peer(connected_sockaddr, stream, peer_id);
            } else {
                self.create_client_connection(connected_sockaddr, stream);
            }
        }

        Ok(())
    }
}<|MERGE_RESOLUTION|>--- conflicted
+++ resolved
@@ -167,11 +167,7 @@
             .info(&format!("Peer connected: {peer_sockaddr}"));
         let port = peer_sockaddr.port() as u32;
 
-<<<<<<< HEAD
-        let new_peer = ServerPeer::create(|ctx| {
-=======
         let server_peer = ServerPeer::create(|ctx| {
->>>>>>> 2aebcf0d
             let (read_half, write_half) = split(stream);
 
             ServerPeer::add_stream(LinesStream::new(BufReader::new(read_half).lines()), ctx);
@@ -188,26 +184,11 @@
                 connection_manager: self.connection_manager.clone(),
             }
         });
-
-<<<<<<< HEAD
-        if let Some(SinglePedidosRustInfo { id, .. }) = self
-            .configuration
-            .pedidos_rust
-            .infos
-            .iter()
-            .find(|info| info.ports_for_peers.contains(&port))
-        {
-            self.connection_manager.do_send(RegisterPeerServer {
-                id: *id,
-                address: new_peer,
-            });
-        }
-=======
+        
         self.connection_manager.do_send(RegisterPeerServer {
             id: peer_id,
             address: server_peer,
         });
->>>>>>> 2aebcf0d
     }
 
     fn create_client_connection(&self, client_sockaddr: SocketAddr, stream: TcpStream) {
