use crate::client_connection::ClientConnection;
use crate::connection_gateway::ConnectionGateway;
use crate::connection_manager::ConnectionManager;
use crate::heartbeat::HeartbeatMonitor;
<<<<<<< HEAD
use crate::messages::{ElectionCoordinatorReceived, RegisterPeerServer, Start};
=======
use crate::messages::{RegisterPeerServer, StartHeartbeat};
>>>>>>> b69444cd
use crate::server_peer::ServerPeer;
use actix::{Actor, Addr, StreamHandler};
use common::configuration::Configuration;
use common::constants::DEFAULT_PR_HOST;
use common::tcp::tcp_connector::TcpConnector;
use common::tcp::tcp_sender::TcpSender;
use common::utils::logger::Logger;
use std::collections::HashMap;
use std::net::{IpAddr, Ipv4Addr, SocketAddr};
use std::sync::Arc;
use tokio::io::{AsyncBufReadExt, BufReader, split};
use tokio::net::{TcpListener, TcpStream, UdpSocket};
use tokio::spawn;
use tokio_stream::wrappers::LinesStream;

#[allow(dead_code)]
pub struct Server {
    id: u32,
    logger: Logger,
    configuration: Configuration,
    heartbeat_monitor: Addr<HeartbeatMonitor>,
    connection_manager: Addr<ConnectionManager>,
    port: u32,
    ports_for_peers: Vec<u32>,
    ports_for_peers_in_use: HashMap<u32, bool>,
}

impl Server {
    pub async fn new(id: u32, logger: Logger) -> Result<Server, Box<dyn std::error::Error>> {
        let configuration = Configuration::new()?;

        let port_pair = configuration
            .pedidos_rust
            .infos
            .iter()
            .find(|pair| pair.id == id);

        let (my_port, ports_for_peers) = match port_pair {
            Some(port_pair) => (port_pair.port, port_pair.clone().ports_for_peers),
            None => {
                let msg = format!("Could not find port in configuration for id: {}", id);
                logger.error(&msg);
                return Err(msg.into());
            }
        };

        let connection_manager = ConnectionManager::create(|_ctx| {
            ConnectionManager::new(id, my_port, configuration.clone())
        });
        let heartbeat_monitor =
            HeartbeatMonitor::create(|_ctx| HeartbeatMonitor::new(connection_manager.clone()));

        let mut ports_for_peers_in_use: HashMap<u32, bool> = HashMap::new();
        for port in ports_for_peers.clone() {
            ports_for_peers_in_use.insert(port, false);
        }

        Ok(Server {
            id,
            logger,
            configuration,
            heartbeat_monitor,
            connection_manager,
            port: my_port,
            ports_for_peers,
            ports_for_peers_in_use,
        })
    }

    fn choose_port_for_peer(&mut self) -> Result<u32, Box<dyn std::error::Error>> {
        for port in self.ports_for_peers.clone() {
            match self.ports_for_peers_in_use.get(&port) {
                Some(false) => {
                    self.ports_for_peers_in_use.insert(port, true);
                    return Ok(port);
                }
                Some(true) => continue,
                None => {
                    return Err(format!("No such port in list of ports for peer: {port}").into());
                }
            }
        }

        Err("No ports available for peer connection".into())
    }

    fn set_peer_port_as_unused(&mut self, port_for_peer: u32) {
        self.ports_for_peers_in_use.insert(port_for_peer, false);
    }

    async fn connect_server_peers(&mut self) -> Result<u64, Box<dyn std::error::Error>> {
        for port_pair in self.configuration.pedidos_rust.infos.clone() {
            let peer_id = port_pair.id;
            let peer_port = port_pair.port;
            if peer_id == self.id {
                continue;
            }
            let port_for_peer = self.choose_port_for_peer()?;
            let tcp_connector = TcpConnector::new(port_for_peer, vec![peer_port]);
            let stream = match tcp_connector.connect().await {
                Ok(stream) => stream,
                Err(e) => {
                    self.logger
                        .warn(&format!("Failed to establish stream: {e}"));
                    self.set_peer_port_as_unused(port_for_peer);
                    continue;
                }
            };

            self.logger
                .info(&format!("Correctly connected to port {}", peer_port));

            let peer = ServerPeer::create(|ctx| {
                let (read_half, write_half) = split(stream);

                ServerPeer::add_stream(LinesStream::new(BufReader::new(read_half).lines()), ctx);

                let tcp_sender = TcpSender {
                    write_stream: Some(write_half),
                }
                .start();

                ServerPeer {
                    tcp_sender,
                    logger: Logger::new(Some(&format!("[PEER-{peer_port}]"))),
                    port: self.port,
                    peer_port,
                    connection_manager: self.connection_manager.clone(),
                }
            });

            self.connection_manager.do_send(RegisterPeerServer {
                id: peer_id,
                address: peer,
            });
        }
        Ok(1)
    }

    async fn run_connection_gateway(&self) -> Result<Arc<UdpSocket>, Box<dyn std::error::Error>> {
        let logger = Logger::new(Some("[CONN-GATEWAY]"));
        let port_clone = self.port;
        let id_clone = self.id;
        let connection_manager = self.connection_manager.clone();
        let heartbeat_monitor = self.heartbeat_monitor.clone();
        let configuration = self.configuration.clone();

        let local_addr = SocketAddr::new(IpAddr::V4(Ipv4Addr::UNSPECIFIED), port_clone as u16);

        let socket = match UdpSocket::bind(local_addr).await {
            Ok(socket) => Arc::new(socket),
            Err(e) => {
                logger.error(&format!("Could not get UDP socket: {e}"));
                return Err(e.into());
            }
        };

        logger.info(&format!(
            "Connection Gateway over UDP listening on {}",
            local_addr
        ));

        let socket_ref = socket.clone();

        spawn(async move {
            if let Err(e) = ConnectionGateway::run(
                port_clone,
                id_clone,
                logger.clone(),
                connection_manager,
                heartbeat_monitor,
                configuration,
                socket_ref,
            )
            .await
            {
                logger.error(&format!("Connection gateway error during loop: {}", e));
            }
        });

        Ok(socket)
    }

    fn create_server_peer(&self, peer_sockaddr: SocketAddr, stream: TcpStream, peer_id: u32) {
        self.logger
            .info(&format!("Peer connected: {peer_sockaddr}"));
        let peer_port = peer_sockaddr.port() as u32;

        let server_peer = ServerPeer::create(|ctx| {
            let (read_half, write_half) = split(stream);

            ServerPeer::add_stream(LinesStream::new(BufReader::new(read_half).lines()), ctx);

            let tcp_sender = TcpSender {
                write_stream: Some(write_half),
            }
            .start();

            ServerPeer {
                tcp_sender,
                logger: Logger::new(Some(&format!("[PEER-{peer_port}]"))),
                port: self.port,
                peer_port,
                connection_manager: self.connection_manager.clone(),
            }
        });

        self.connection_manager.do_send(RegisterPeerServer {
            id: peer_id,
            address: server_peer,
        });
    }

    fn create_client_connection(&self, client_sockaddr: SocketAddr, stream: TcpStream) {
        self.logger
            .info(&format!("Client connected: {client_sockaddr}"));

        ClientConnection::create(|ctx| {
            self.logger.debug("Created ClientConnection");
            let (read_half, write_half) = split(stream);

            ClientConnection::add_stream(LinesStream::new(BufReader::new(read_half).lines()), ctx);
            let tcp_sender = TcpSender {
                write_stream: Some(write_half),
            }
            .start();

            let port = client_sockaddr.port() as u32;
            ClientConnection {
                tcp_sender,
                logger: Logger::new(Some(&format!("[PEDIDOS-RUST] [CONN:{}]", &port))),
                id: port,
                connection_manager: self.connection_manager.clone(),
                peer_location: None,
            }
        });
    }

    pub async fn run(&mut self) -> Result<(), Box<dyn std::error::Error>> {
        let sockaddr_str = format!("{}:{}", DEFAULT_PR_HOST, self.port);
        let listener = TcpListener::bind(sockaddr_str.clone()).await.unwrap();

        self.logger.info(&format!(
            "Listening for connections on {}",
            sockaddr_str.clone()
        ));

        if self.id == 1 {
            self.connection_manager
                .do_send(ElectionCoordinatorReceived {
                    leader_port: self.port,
                });
        }

        self.connect_server_peers().await?;

        let udp_socket = self.run_connection_gateway().await?;

        self.heartbeat_monitor
            .do_send(StartHeartbeat { udp_socket });

        while let Ok((stream, connected_sockaddr)) = listener.accept().await {
            let (is_peer, peer_id) =
                ConnectionGateway::is_connection_a_peer(&connected_sockaddr, &self.configuration);

            if is_peer {
                self.create_server_peer(connected_sockaddr, stream, peer_id);
            } else {
                self.create_client_connection(connected_sockaddr, stream);
            }
        }

        Ok(())
    }
}<|MERGE_RESOLUTION|>--- conflicted
+++ resolved
@@ -2,11 +2,7 @@
 use crate::connection_gateway::ConnectionGateway;
 use crate::connection_manager::ConnectionManager;
 use crate::heartbeat::HeartbeatMonitor;
-<<<<<<< HEAD
-use crate::messages::{ElectionCoordinatorReceived, RegisterPeerServer, Start};
-=======
 use crate::messages::{RegisterPeerServer, StartHeartbeat};
->>>>>>> b69444cd
 use crate::server_peer::ServerPeer;
 use actix::{Actor, Addr, StreamHandler};
 use common::configuration::Configuration;
@@ -254,13 +250,6 @@
             sockaddr_str.clone()
         ));
 
-        if self.id == 1 {
-            self.connection_manager
-                .do_send(ElectionCoordinatorReceived {
-                    leader_port: self.port,
-                });
-        }
-
         self.connect_server_peers().await?;
 
         let udp_socket = self.run_connection_gateway().await?;
