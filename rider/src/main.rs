use actix::{Actor, ActorContext, Addr, AsyncContext, Context, Handler, Message, StreamHandler};
use actix_async_handler::async_handler;
use std::error::Error;

<<<<<<< HEAD
use common::constants::{DEFAULT_PR_HOST, DEFAULT_PR_PORT};
use common::protocol::{DeliveryOffer, Location, LocationUpdate, SocketMessage, Stop};
=======
use common::constants::{DEFAULT_PR_HOST, DEFAULT_PR_PORT, DELIVERY_ACCEPT_PROBABILITY};
use common::protocol::{
    DeliveryOffer, DeliveryOfferConfirmed, Location, LocationUpdate, SocketMessage,
};
>>>>>>> d2095169
use common::tcp::tcp_message::TcpMessage;
use common::tcp::tcp_sender::TcpSender;
use common::utils::logger::Logger;
use std::{env, io};
use tokio::io::{AsyncBufReadExt, BufReader, split};
use tokio::net::TcpStream;
use tokio::time::{Duration, sleep};
use tokio_stream::wrappers::LinesStream;

struct Rider {
    tcp_sender: Addr<TcpSender>,
    logger: Logger,
    location: Location,
    customer_location: Option<Location>,
    busy: bool,
    customer_id: Option<u32>,
}

impl Actor for Rider {
    type Context = Context<Self>;
}

#[derive(Message, Debug)]
#[rtype(result = "()")]
pub struct Start;

#[derive(Message, Debug)]
#[rtype(result = "()")]
pub struct GoToCustomerLocation;

#[async_handler]
impl Handler<Start> for Rider {
    type Result = ();

    async fn handle(&mut self, _msg: Start, _ctx: &mut Self::Context) -> Self::Result {
        _ctx.address().do_send(LocationUpdate {
            new_location: self.location,
        });
    }
}

#[async_handler]
impl Handler<Stop> for Rider {
    type Result = ();

    async fn handle(&mut self, _msg: Stop, _ctx: &mut Self::Context) -> Self::Result {
        self.logger.debug("Stopping Rider");
        _ctx.stop();
    }
}

#[async_handler]
impl Handler<LocationUpdate> for Rider {
    type Result = ();

    async fn handle(&mut self, msg: LocationUpdate, _ctx: &mut Self::Context) -> Self::Result {
        let new_location = msg.new_location;

        self.logger.debug(&format!(
            "My updated location is: ({}, {})",
            msg.new_location.x, msg.new_location.y
        ));

        let msg = SocketMessage::LocationUpdate(new_location);
        if let Err(e) = self.send_message(&msg) {
            self.logger.error(&e.to_string());
            return;
        }
    }
}

#[async_handler]
impl Handler<GoToCustomerLocation> for Rider {
    type Result = ();

    async fn handle(
        &mut self,
        _msg: GoToCustomerLocation,
        _ctx: &mut Self::Context,
    ) -> Self::Result {
        self.logger.info("Going to customer house...");
        sleep(Duration::from_millis(4000)).await;

        if let Some(customer_location) = self.customer_location {
            self.location = customer_location;

            _ctx.address().do_send(LocationUpdate {
                new_location: self.location,
            });

            self.logger.info(&format!(
                "Arrived at customer house ({}, {})",
                customer_location.x, customer_location.y
            ));

            self.logger.info("Delivery done!");
            self.busy = false;
            self.customer_location = None;

            if let Err(e) =
                self.send_message(&SocketMessage::DeliveryDone(self.customer_id.unwrap()))
            {
                self.logger.error(&e.to_string());
                return;
            }
        }
<<<<<<< HEAD

        self.busy = false;
        _ctx.address().do_send(Stop {});
=======
>>>>>>> d2095169
    }
}

#[async_handler]
impl Handler<DeliveryOffer> for Rider {
    type Result = ();

    async fn handle(&mut self, msg: DeliveryOffer, _ctx: &mut Self::Context) -> Self::Result {
        self.logger.debug("Got DeliveryOffer");
        let will_accept = rand::random::<f32>() < DELIVERY_ACCEPT_PROBABILITY;

        let sleep_millis = rand::random::<u64>() % 2000 + 1000;
        sleep(Duration::from_millis(sleep_millis)).await;

        if will_accept && !self.busy {
            self.logger.debug(&format!(
                "Delivery accepted for customer {}",
                msg.customer_id
            ));

            let msg = SocketMessage::DeliveryOfferAccepted(msg.customer_id);
            if let Err(e) = self.send_message(&msg) {
                self.logger.error(&e.to_string());
                return;
            }
        } else {
            self.logger.debug(&format!(
                "Delivery offer for customer {} denied",
                msg.customer_id
            ));
            // Hace falta hacer algo si se niega la oferta?
            //let msg = SocketMessage::DeliveryOfferDenied(self.customer_id.unwrap());
            //if let Err(e) = self.send_message(&msg) {
            //    self.logger.error(&e.to_string());
            //    return;
            //}
        }
    }
}

#[async_handler]
impl Handler<DeliveryOfferConfirmed> for Rider {
    type Result = ();

    async fn handle(
        &mut self,
        msg: DeliveryOfferConfirmed,
        _ctx: &mut Self::Context,
    ) -> Self::Result {
        self.logger.debug(&format!(
            "Delivery offer confirmed for customer {}",
            msg.customer_id
        ));

        self.customer_location = Some(msg.customer_location);
        self.busy = true;
        self.customer_id = Some(msg.customer_id);

        // TODO: needs logic to handle when multiple riders accept the offer
        // TODO: needs to handle rejection
        _ctx.address().do_send(GoToCustomerLocation);
    }
}

impl StreamHandler<Result<String, io::Error>> for Rider {
    fn handle(&mut self, msg_read: Result<String, io::Error>, ctx: &mut Self::Context) {
        match msg_read {
            Ok(line_read) => match line_read.strip_suffix("\n") {
                Some(line_stripped) => {
                    self.dispatch_message(line_stripped.to_string(), ctx);
                }
                None => {
                    if line_read.is_empty() {
                        self.logger.warn("Empty line received");
                    } else {
                        self.dispatch_message(line_read, ctx);
                    }
                }
            },
            Err(e) => {
                self.logger
                    .error(&format!("Failed to read from stream: {}", e));
            }
        }
    }
}

impl Rider {
    #[allow(unreachable_patterns)]
    fn dispatch_message(&mut self, line_read: String, ctx: &mut <Rider as Actor>::Context) {
        let parsed_line = serde_json::from_str(&line_read);
        match parsed_line {
            Ok(message) => match message {
                SocketMessage::DeliveryOffer(customer_id, customer_location) => {
                    ctx.address().do_send(DeliveryOffer {
                        customer_id,
                        customer_location,
                    });
                }
                SocketMessage::DeliveryOfferConfirmed(customer_id, customer_location) => {
                    // HACER LO QUE AHORA HACE DELIVERY OFFER
                    ctx.address().do_send(DeliveryOfferConfirmed {
                        customer_id,
                        customer_location,
                    });
                }
                _ => {
                    self.logger
                        .warn(&format!("Unrecognized message: {:?}", message));
                }
            },
            Err(e) => {
                self.logger
                    .error(&format!("Failed to deserialize message: {}", e));
            }
        }
    }

    fn send_message(&self, socket_message: &SocketMessage) -> Result<(), String> {
        // message serialization
        let msg_to_send = match serde_json::to_string(socket_message) {
            Ok(ok_result) => ok_result,
            Err(e) => {
                return Err(format!("Failed to serialize message: {}", e));
            }
        };

        // sending message
        if let Err(e) = self.tcp_sender.try_send(TcpMessage {
            data: msg_to_send + "\n",
        }) {
            return Err(format!("Failed to write to stream: {}", e));
        }

        Ok(())
    }
}

/// Parses the rider's information from the command line arguments.
///
/// Expects three arguments in the following order:
/// 1. X coordinate (`u16`)
/// 2. Y coordinate (`u16`)
///
/// # Errors
///
/// Returns an error if any argument is missing or if the coordinates cannot be parsed as `u16`.
///
/// # Returns
///
/// A `Restaurant` struct with the provided location.
fn parse_args() -> Result<Location, Box<dyn Error>> {
    let mut args = env::args().skip(1); // Skip program name

    let x_str = args.next().ok_or("Missing x coordinate")?;
    let y_str = args.next().ok_or("Missing y coordinate")?;

    let x: u16 = x_str
        .parse()
        .map_err(|_| format!("Invalid x coordinate: {}", x_str))?;
    let y: u16 = y_str
        .parse()
        .map_err(|_| format!("Invalid y coordinate: {}", y_str))?;

    Ok(Location::new(x, y))
}

#[actix_rt::main]
async fn main() -> io::Result<()> {
    let logger = Logger::new(Some("[RIDER]"));
    logger.info("Starting...");

    let starting_location = match parse_args() {
        Ok(loc) => loc,
        Err(e) => {
            logger.error(&format!("Error al parsear los argumentos: {}", e));
            return Err(io::Error::new(
                io::ErrorKind::InvalidInput,
                "Argumentos inválidos",
            ));
        }
    };

    let server_sockeaddr_str = format!("{}:{}", DEFAULT_PR_HOST, DEFAULT_PR_PORT);
    let stream = TcpStream::connect(server_sockeaddr_str.clone()).await?;

    logger.info(&format!("Using address {}", stream.local_addr()?));
    logger.info(&format!("Connected to server {}", server_sockeaddr_str));

    let rider = Rider::create(|ctx| {
        let (read_half, write_half) = split(stream);

        Rider::add_stream(LinesStream::new(BufReader::new(read_half).lines()), ctx);
        let tcp_sender = TcpSender {
            write_stream: Some(write_half),
        }
        .start();

        logger.debug("Created Rider");
        Rider {
            tcp_sender,
            logger: Logger::new(Some("[RIDER]")),
            location: starting_location,
            customer_location: None,
            busy: false,
            customer_id: None,
        }
    });

    match rider.send(Start).await {
        Ok(_) => {}
        Err(e) => logger.error(&format!("Could not start actor: {e}")),
    }

    actix_rt::signal::ctrl_c().await?;

    Ok(())
}<|MERGE_RESOLUTION|>--- conflicted
+++ resolved
@@ -2,15 +2,10 @@
 use actix_async_handler::async_handler;
 use std::error::Error;
 
-<<<<<<< HEAD
-use common::constants::{DEFAULT_PR_HOST, DEFAULT_PR_PORT};
-use common::protocol::{DeliveryOffer, Location, LocationUpdate, SocketMessage, Stop};
-=======
 use common::constants::{DEFAULT_PR_HOST, DEFAULT_PR_PORT, DELIVERY_ACCEPT_PROBABILITY};
 use common::protocol::{
     DeliveryOffer, DeliveryOfferConfirmed, Location, LocationUpdate, SocketMessage,
 };
->>>>>>> d2095169
 use common::tcp::tcp_message::TcpMessage;
 use common::tcp::tcp_sender::TcpSender;
 use common::utils::logger::Logger;
@@ -39,6 +34,10 @@
 
 #[derive(Message, Debug)]
 #[rtype(result = "()")]
+pub struct Stop;
+
+#[derive(Message, Debug)]
+#[rtype(result = "()")]
 pub struct GoToCustomerLocation;
 
 #[async_handler]
@@ -117,12 +116,6 @@
                 return;
             }
         }
-<<<<<<< HEAD
-
-        self.busy = false;
-        _ctx.address().do_send(Stop {});
-=======
->>>>>>> d2095169
     }
 }
 
