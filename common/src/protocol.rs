--- conflicted
+++ resolved
@@ -180,19 +180,19 @@
 
 #[derive(Message, Serialize, Deserialize, Debug)]
 #[rtype(result = "()")]
-<<<<<<< HEAD
 pub struct UpdateCustomerData {
     pub customer_id: u32,
     pub location: Location,
     pub order_price: Option<f64>,
 }
-=======
+
+#[derive(Message, Serialize, Deserialize, Debug)]
+#[rtype(result = "()")]
 pub struct LivenessProbe {}
 
 #[derive(Message, Serialize, Deserialize, Debug)]
 #[rtype(result = "()")]
 pub struct LivenessEcho {}
->>>>>>> 2aebcf0d
 
 pub const UNKNOWN_LEADER: u32 = 0;
 
@@ -228,10 +228,7 @@
     ElectionCall,
     ElectionOk,
     ElectionCoordinator,
-<<<<<<< HEAD
     UpdateCustomerData(u32, Location, Option<f64>),
-=======
     LivenessProbe,
     LivenessEcho,
->>>>>>> 2aebcf0d
 }