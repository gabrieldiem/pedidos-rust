--- conflicted
+++ resolved
@@ -178,8 +178,6 @@
 #[rtype(result = "()")]
 pub struct ElectionCoordinator {}
 
-<<<<<<< HEAD
-=======
 #[derive(Message, Serialize, Deserialize, Debug)]
 #[rtype(result = "()")]
 pub struct UpdateCustomerData {
@@ -188,15 +186,6 @@
     pub order_price: Option<f64>,
 }
 
-#[derive(Message, Serialize, Deserialize, Debug)]
-#[rtype(result = "()")]
-pub struct LivenessProbe {}
-
-#[derive(Message, Serialize, Deserialize, Debug)]
-#[rtype(result = "()")]
-pub struct LivenessEcho {}
-
->>>>>>> d8d9d8c5
 pub const UNKNOWN_LEADER: u32 = 0;
 
 #[derive(Serialize, Deserialize, Debug)]
