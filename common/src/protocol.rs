use actix::Message;
use serde::{Deserialize, Serialize};

#[derive(Message, Debug)]
#[rtype(result = "()")]
pub struct Stop {}

#[derive(Message, Debug)]
#[rtype(result = "()")]
pub struct Reconnect {
    pub current_connected_port: u32,
}

#[derive(Message, Debug)]
#[rtype(result = "()")]
pub struct ConnectTo {
    pub port: u32,
}

#[derive(Message, Serialize, Deserialize, Debug)]
#[rtype(result = "()")]
pub struct GetRestaurants {
    pub customer_location: Location,
}

#[derive(Message, Serialize, Deserialize, Debug)]
#[rtype(result = "()")]
pub struct Restaurants {
    pub data: String,
}

#[derive(Message, Serialize, Deserialize, Debug)]
#[rtype(result = "()")]
pub struct Order {
    pub order: OrderContent,
}

#[derive(Serialize, Deserialize, Debug)]
pub struct OrderContent {
    pub restaurant: String,
    pub amount: f64,
}

impl OrderContent {
    pub fn new(restaurant: String, amount: f64) -> OrderContent {
        OrderContent { restaurant, amount }
    }
}

#[derive(Message, Serialize, Deserialize, Debug)]
#[rtype(result = "()")]
pub struct AuthorizePaymentRequest {
    pub customer_id: u32,
    pub price: f64,
    pub restaurant_name: String,
}

#[derive(Message, Serialize, Deserialize, Debug)]
#[rtype(result = "()")]
pub struct ExecutePayment {
    pub customer_id: u32,
    pub price: f64,
}

#[derive(Message, Serialize, Deserialize, Debug)]
#[rtype(result = "()")]
pub struct OrderToRestaurant {
    pub customer_id: u32,
    pub price: f64,
}

#[derive(Message, Serialize, Deserialize, Debug)]
#[rtype(result = "()")]
pub struct OrderInProgress {
    pub customer_id: u32,
}

#[derive(Message, Serialize, Deserialize, Debug)]
#[rtype(result = "()")]
pub struct PushNotification {
    pub notification_msg: String,
}

#[derive(Message, Debug)]
#[rtype(result = "()")]
pub struct LocationUpdate {
    pub new_location: Location,
}

#[derive(Serialize, Deserialize, Debug, Clone, Copy)]
pub struct Location {
    pub x: u16,
    pub y: u16,
}

impl Location {
    pub fn new(x: u16, y: u16) -> Location {
        Location { x, y }
    }
}

#[derive(Message, Debug)]
#[rtype(result = "()")]
pub struct DeliveryOffer {
    pub customer_id: u32,
    pub customer_location: Location,
}

#[derive(Message, Serialize, Deserialize, Debug)]
#[rtype(result = "()")]
pub struct DeliveryOfferAccepted {
    pub customer_id: u32,
    pub rider_id: u32,
}

#[derive(Message, Serialize, Deserialize, Debug)]
#[rtype(result = "()")]
pub struct DeliveryOfferDenied {
    pub rider_id: u32,
}

#[derive(Message, Serialize, Deserialize, Debug)]
#[rtype(result = "()")]
pub struct DeliveryOfferConfirmed {
    pub customer_id: u32,
    pub customer_location: Location,
}

#[derive(Message, Serialize, Deserialize, Debug)]
#[rtype(result = "()")]
pub struct DeliveryOfferAlreadyAssigned {
    pub customer_id: u32,
}

#[derive(Message, Serialize, Deserialize, Debug)]
#[rtype(result = "()")]
pub struct RiderArrivedAtCustomer {
    pub rider_id: u32,
    pub customer_id: u32,
}

#[derive(Message, Serialize, Deserialize, Debug)]
#[rtype(result = "()")]
pub struct DeliveryDone {
    pub rider_id: u32,
    pub customer_id: u32,
}

#[derive(Message, Serialize, Deserialize, Debug)]
#[rtype(result = "()")]
pub struct FinishDelivery {
    pub reason: String, // Reason for finishing the delivery
}

#[derive(Message, Serialize, Deserialize, Debug)]
#[rtype(result = "()")]
pub struct IsConnectionReady {}

#[derive(Message, Serialize, Deserialize, Debug)]
#[rtype(result = "()")]
pub struct ConnectionAvailable {}

#[derive(Message, Serialize, Deserialize, Debug)]
#[rtype(result = "()")]
pub struct ConnectionNotAvailable {
    pub port_to_connect: u32,
}

#[derive(Message, Serialize, Deserialize, Debug)]
#[rtype(result = "()")]
pub struct ElectionCall {}

#[derive(Message, Serialize, Deserialize, Debug)]
#[rtype(result = "()")]
pub struct ElectionOk {}

#[derive(Message, Serialize, Deserialize, Debug)]
#[rtype(result = "()")]
pub struct ElectionCoordinator {}

#[derive(Message, Serialize, Deserialize, Debug)]
#[rtype(result = "()")]
pub struct LivenessProbe {}

#[derive(Message, Serialize, Deserialize, Debug)]
#[rtype(result = "()")]
pub struct LivenessEcho {}

pub const UNKNOWN_LEADER: u32 = 0;

#[derive(Serialize, Deserialize, Debug)]
#[serde(tag = "type", content = "data")]
pub enum SocketMessage {
    GetRestaurants(Location),              // Location is customer_location
    Restaurants(String),                   // String is serialized json restaurants
    Order(OrderContent),                   // OrderContent is the order content
    PushNotification(String),              // String is the notification message
    LocationUpdate(Location),              // Location is the new location
    DeliveryOffer(u32, Location),          // u32 is customer_id, Location is customer location
    DeliveryOfferAccepted(u32),            // u32 is customer_id
    DeliveryOfferConfirmed(u32, Location), // u32 is customer_id, Location is customer location
    FinishDelivery(String),                // String is the reason for finishing the delivery
    ExecutePayment(u32, f64),              // u32 is customer_id, f64 is amount
    AuthorizePayment(u32, f64, String), // u32 is customer_id, f64 is amount, String is restaurant name
    PaymentDenied(u32, f64, String), // u32 is customer_id, f64 is amount, String is restaurant name
    PaymentAuthorized(u32, f64, String), // u32 is customer_id, f64 is amount
    PaymentExecuted(u32, f64),       // u32 is customer_id, f64 is amount
    PrepareOrder(u32, f64),          // u32 is customer_id, f64 is price
    OrderInProgress(u32),            // u32 is customer_id
    OrderCalcelled(u32),             // u32 is customer_id
    OrderReady(u32, Location),       // u32 is customer_id
    InformLocation(Location, String), // Location is the new location, String is the restaurant name
    RegisterPaymentSystem,
<<<<<<< HEAD
    RiderArrivedAtCustomer,
    DeliveryDone,
    IsConnectionReady,
    ConnectionAvailable,
    ConnectionNotAvailable(u32), // u32 is the port of the available connection, can be UNKNOWN_LEADER
    ConnectionAvailableForPeer,
    ElectionCall,
    ElectionOk,
    ElectionCoordinator,
    LivenessProbe,
    LivenessEcho,
=======
    DeliveryDone(u32), // u32 is customer_id
>>>>>>> d2095169
}<|MERGE_RESOLUTION|>--- conflicted
+++ resolved
@@ -211,9 +211,8 @@
     OrderReady(u32, Location),       // u32 is customer_id
     InformLocation(Location, String), // Location is the new location, String is the restaurant name
     RegisterPaymentSystem,
-<<<<<<< HEAD
     RiderArrivedAtCustomer,
-    DeliveryDone,
+    DeliveryDone(u32), // u32 is customer_id
     IsConnectionReady,
     ConnectionAvailable,
     ConnectionNotAvailable(u32), // u32 is the port of the available connection, can be UNKNOWN_LEADER
@@ -223,7 +222,4 @@
     ElectionCoordinator,
     LivenessProbe,
     LivenessEcho,
-=======
-    DeliveryDone(u32), // u32 is customer_id
->>>>>>> d2095169
 }